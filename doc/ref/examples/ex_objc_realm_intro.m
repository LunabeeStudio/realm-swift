/* @@Example: ex_objc_realm_intro @@ */
#import <Realm/Realm.h>
#import "people.h"

/*
 The classes People, PeopleQuery, PeopleView, and PeopleRow are declared
 (interfaces are generated) in people.h as

 REALM_TABLE_DEF_3(People,
                   Name,  String,
                   Age,   Int,
                   Hired, Bool)

 and in people.m you must have

 REALM_TABLE_IMPL_3(People,
                    Name, String,
                    Age,  Int,
                    Hired, Bool)

 in order to generate the implementation of the classes.
 */


void ex_objc_realm_intro()
{
    // Create a realm and initialize by creating table and adding a row
<<<<<<< HEAD
    RLMRealm *realm = [RLMRealm realmWithPath:realmFilePath];
    if (realm.isEmpty) {
        [realm beginWriteTransaction];
        PeopleTable *table = [realm tableWithName:@"employees" asTableClass:[PeopleTable class]];
        [table addRow:@{@"Name": @"Bill", @"Age": @53, @"Hired": @YES}];
        [realm commitWriteTransaction];
    }
=======
    RLMRealm *realm = [RLMRealm defaultRealmWithInitBlock:^(RLMRealm *realm) {
        if (realm.isEmpty) {
            PeopleTable *table = [realm createTableWithName:@"employees"
                                          asTableClass:[PeopleTable class]];
            [table addRow:@{@"Name": @"Bill", @"Age": @53, @"Hired": @YES}];
        }
    }];
>>>>>>> 37b68eae
    
    // Read from the realm
    PeopleTable *table = [realm tableWithName:@"employees" asTableClass:[People class]];
    for (People *row in table) {
        NSLog(@"Name: %@", row.Name);
    }
}
/* @@EndExample@@ */<|MERGE_RESOLUTION|>--- conflicted
+++ resolved
@@ -25,23 +25,13 @@
 void ex_objc_realm_intro()
 {
     // Create a realm and initialize by creating table and adding a row
-<<<<<<< HEAD
-    RLMRealm *realm = [RLMRealm realmWithPath:realmFilePath];
     if (realm.isEmpty) {
         [realm beginWriteTransaction];
-        PeopleTable *table = [realm tableWithName:@"employees" asTableClass:[PeopleTable class]];
+        PeopleTable *table = [realm createTableWithName:@"employees"
+                                      asTableClass:[PeopleTable class]];
         [table addRow:@{@"Name": @"Bill", @"Age": @53, @"Hired": @YES}];
         [realm commitWriteTransaction];
     }
-=======
-    RLMRealm *realm = [RLMRealm defaultRealmWithInitBlock:^(RLMRealm *realm) {
-        if (realm.isEmpty) {
-            PeopleTable *table = [realm createTableWithName:@"employees"
-                                          asTableClass:[PeopleTable class]];
-            [table addRow:@{@"Name": @"Bill", @"Age": @53, @"Hired": @YES}];
-        }
-    }];
->>>>>>> 37b68eae
     
     // Read from the realm
     PeopleTable *table = [realm tableWithName:@"employees" asTableClass:[People class]];
