// !$*UTF8*$!
{
	archiveVersion = 1;
	classes = {
	};
	objectVersion = 52;
	objects = {

/* Begin PBXAggregateTarget section */
		49E57A16245C3F31004AF428 /* Download BaaS */ = {
			isa = PBXAggregateTarget;
			buildConfigurationList = 49E57A17245C3F31004AF428 /* Build configuration list for PBXAggregateTarget "Download BaaS" */;
			buildPhases = (
				49E57A1A245C3F36004AF428 /* ShellScript */,
			);
			dependencies = (
			);
			name = "Download BaaS";
			productName = "Download BaaS";
		};
		E83EAC791BED3D880085CCD2 /* SwiftLint */ = {
			isa = PBXAggregateTarget;
			buildConfigurationList = E83EAC7C1BED3D880085CCD2 /* Build configuration list for PBXAggregateTarget "SwiftLint" */;
			buildPhases = (
				E83EAC7D1BED3D8F0085CCD2 /* Run SwiftLint */,
			);
			dependencies = (
			);
			name = SwiftLint;
			productName = SwiftLint;
		};
/* End PBXAggregateTarget section */

/* Begin PBXBuildFile section */
		0207AB87195DFA15007EFB12 /* MigrationTests.mm in Sources */ = {isa = PBXBuildFile; fileRef = 0207AB85195DFA15007EFB12 /* MigrationTests.mm */; };
		0207AB88195DFA15007EFB12 /* MigrationTests.mm in Sources */ = {isa = PBXBuildFile; fileRef = 0207AB85195DFA15007EFB12 /* MigrationTests.mm */; };
		0207AB89195DFA15007EFB12 /* SchemaTests.mm in Sources */ = {isa = PBXBuildFile; fileRef = 0207AB86195DFA15007EFB12 /* SchemaTests.mm */; };
		0207AB8A195DFA15007EFB12 /* SchemaTests.mm in Sources */ = {isa = PBXBuildFile; fileRef = 0207AB86195DFA15007EFB12 /* SchemaTests.mm */; };
		021A88321AAFB5C800EEAC84 /* EncryptionTests.mm in Sources */ = {isa = PBXBuildFile; fileRef = 021A882F1AAFB5BE00EEAC84 /* EncryptionTests.mm */; };
		021A88331AAFB5C900EEAC84 /* EncryptionTests.mm in Sources */ = {isa = PBXBuildFile; fileRef = 021A882F1AAFB5BE00EEAC84 /* EncryptionTests.mm */; };
		021A88361AAFB5CD00EEAC84 /* ObjectSchemaTests.m in Sources */ = {isa = PBXBuildFile; fileRef = 021A88301AAFB5BE00EEAC84 /* ObjectSchemaTests.m */; };
		021A88371AAFB5CE00EEAC84 /* ObjectSchemaTests.m in Sources */ = {isa = PBXBuildFile; fileRef = 021A88301AAFB5BE00EEAC84 /* ObjectSchemaTests.m */; };
		027A4D2C1AB1012500AA46F9 /* InterprocessTests.m in Sources */ = {isa = PBXBuildFile; fileRef = 027A4D291AB1012500AA46F9 /* InterprocessTests.m */; };
		02AFB4631A80343600E11938 /* PropertyTests.m in Sources */ = {isa = PBXBuildFile; fileRef = 02AFB4611A80343600E11938 /* PropertyTests.m */; };
		02AFB4641A80343600E11938 /* PropertyTests.m in Sources */ = {isa = PBXBuildFile; fileRef = 02AFB4611A80343600E11938 /* PropertyTests.m */; };
		02AFB4671A80343600E11938 /* ResultsTests.m in Sources */ = {isa = PBXBuildFile; fileRef = 02AFB4621A80343600E11938 /* ResultsTests.m */; };
		02AFB4681A80343600E11938 /* ResultsTests.m in Sources */ = {isa = PBXBuildFile; fileRef = 02AFB4621A80343600E11938 /* ResultsTests.m */; };
		02E334C31A5F41C7009F8810 /* DynamicTests.m in Sources */ = {isa = PBXBuildFile; fileRef = E81A1FBA1955FE0100FDED82 /* DynamicTests.m */; };
		0C3BD4B325C1BDF1007CFDD3 /* RLMDictionary.mm in Sources */ = {isa = PBXBuildFile; fileRef = 0C3BD4B125C1BDF1007CFDD3 /* RLMDictionary.mm */; };
		0C3BD4B425C1BDF1007CFDD3 /* RLMDictionary.mm in Sources */ = {isa = PBXBuildFile; fileRef = 0C3BD4B125C1BDF1007CFDD3 /* RLMDictionary.mm */; };
		0C3BD4D325C1C5AB007CFDD3 /* Map.swift in Sources */ = {isa = PBXBuildFile; fileRef = 0C3BD4D225C1C5AB007CFDD3 /* Map.swift */; };
		0C3BD50325C1DE6F007CFDD3 /* RLMDictionary_Private.h in Headers */ = {isa = PBXBuildFile; fileRef = 0C3BD50125C1DE6F007CFDD3 /* RLMDictionary_Private.h */; settings = {ATTRIBUTES = (Private, ); }; };
		0C5796A225643D7500744CAE /* RLMUUID.mm in Sources */ = {isa = PBXBuildFile; fileRef = 0C57969F25643D7500744CAE /* RLMUUID.mm */; };
		0C5796A325643D7500744CAE /* RLMUUID.mm in Sources */ = {isa = PBXBuildFile; fileRef = 0C57969F25643D7500744CAE /* RLMUUID.mm */; };
		0C7CA7C425C311DA0098A636 /* RLMManagedDictionary.mm in Sources */ = {isa = PBXBuildFile; fileRef = 0C7CA7C225C311DA0098A636 /* RLMManagedDictionary.mm */; };
		0C86B33925E15B6000775FED /* PrimitiveDictionaryPropertyTests.m in Sources */ = {isa = PBXBuildFile; fileRef = 0C86B33825E15B6000775FED /* PrimitiveDictionaryPropertyTests.m */; };
		0C86B33A25E15B6000775FED /* PrimitiveDictionaryPropertyTests.m in Sources */ = {isa = PBXBuildFile; fileRef = 0C86B33825E15B6000775FED /* PrimitiveDictionaryPropertyTests.m */; };
		0C9758BF264974660097B48D /* SwiftRLMDictionaryTests.swift in Sources */ = {isa = PBXBuildFile; fileRef = 0C9758BE264974660097B48D /* SwiftRLMDictionaryTests.swift */; };
		0C9758C0264974660097B48D /* SwiftRLMDictionaryTests.swift in Sources */ = {isa = PBXBuildFile; fileRef = 0C9758BE264974660097B48D /* SwiftRLMDictionaryTests.swift */; };
		0CED6DB82655087200B80277 /* RLMDictionary_Private.h in Headers */ = {isa = PBXBuildFile; fileRef = 0C3BD50125C1DE6F007CFDD3 /* RLMDictionary_Private.h */; settings = {ATTRIBUTES = (Private, ); }; };
		17051FCE1D93DA0A00EF8E67 /* RLMUser.mm in Sources */ = {isa = PBXBuildFile; fileRef = 1ABDCDAF1D793008003489E3 /* RLMUser.mm */; };
		1A0512721D873F3300806AEC /* RLMSyncConfiguration.mm in Sources */ = {isa = PBXBuildFile; fileRef = 1A3623661D8384BA00945A54 /* RLMSyncConfiguration.mm */; };
		1A0512761D8746CD00806AEC /* RLMSyncConfiguration.h in Headers */ = {isa = PBXBuildFile; fileRef = 1A3623651D8384BA00945A54 /* RLMSyncConfiguration.h */; settings = {ATTRIBUTES = (Public, ); }; };
		1A0512771D8746CD00806AEC /* RLMSyncConfiguration.h in Headers */ = {isa = PBXBuildFile; fileRef = 1A3623651D8384BA00945A54 /* RLMSyncConfiguration.h */; settings = {ATTRIBUTES = (Public, ); }; };
		1A1536481DB0408A00C0EC93 /* RLMUser+ObjectServerTests.mm in Sources */ = {isa = PBXBuildFile; fileRef = 1AF64DD11DA304A90081EB15 /* RLMUser+ObjectServerTests.mm */; };
		1A3623681D8384BA00945A54 /* RLMSyncConfiguration.mm in Sources */ = {isa = PBXBuildFile; fileRef = 1A3623661D8384BA00945A54 /* RLMSyncConfiguration.mm */; };
		1A7003081D5270C400FD9EE3 /* RLMSyncSession.mm in Sources */ = {isa = PBXBuildFile; fileRef = 1AD3870B1D4A7FBB00479110 /* RLMSyncSession.mm */; };
		1A7003091D5270C700FD9EE3 /* RLMSyncUtil.mm in Sources */ = {isa = PBXBuildFile; fileRef = 1A84132E1D4BCCE600C5326F /* RLMSyncUtil.mm */; };
		1A7003111D5270FF00FD9EE3 /* RLMSyncSession.h in Headers */ = {isa = PBXBuildFile; fileRef = 1AD3870A1D4A7FBB00479110 /* RLMSyncSession.h */; settings = {ATTRIBUTES = (Public, ); }; };
		1A7B823A1D51259F00750296 /* libz.tbd in Frameworks */ = {isa = PBXBuildFile; fileRef = 1A7B82391D51259F00750296 /* libz.tbd */; };
		1A7B823B1D5126D200750296 /* libz.tbd in Frameworks */ = {isa = PBXBuildFile; fileRef = 1A7B82391D51259F00750296 /* libz.tbd */; };
		1A7DE7071D38474F0029F0AE /* RLMSyncManager.h in Headers */ = {isa = PBXBuildFile; fileRef = 1AF7EA941D340AF70001A9B5 /* RLMSyncManager.h */; settings = {ATTRIBUTES = (Public, ); }; };
		1A7DE70B1D3847670029F0AE /* RLMSyncUtil.h in Headers */ = {isa = PBXBuildFile; fileRef = 1A4FFC971D35A71000B4B65C /* RLMSyncUtil.h */; settings = {ATTRIBUTES = (Public, ); }; };
		1A84132F1D4BCCE600C5326F /* RLMSyncUtil.mm in Sources */ = {isa = PBXBuildFile; fileRef = 1A84132E1D4BCCE600C5326F /* RLMSyncUtil.mm */; };
		1A90FCBB1D3D37F50086A57F /* RLMSyncManager.mm in Sources */ = {isa = PBXBuildFile; fileRef = 1AF7EA951D340AF70001A9B5 /* RLMSyncManager.mm */; };
		1AA5AE981D989BE400ED8C27 /* SwiftSyncTestCase.swift in Sources */ = {isa = PBXBuildFile; fileRef = 1AA5AE961D989BE000ED8C27 /* SwiftSyncTestCase.swift */; };
		1AA5AE9C1D98A68E00ED8C27 /* RLMSyncTestCase.mm in Sources */ = {isa = PBXBuildFile; fileRef = 1AA5AE9B1D98A68E00ED8C27 /* RLMSyncTestCase.mm */; };
		1AA5AEA11D98C99800ED8C27 /* SwiftObjectServerTests.swift in Sources */ = {isa = PBXBuildFile; fileRef = 1AA5AE9F1D98C99500ED8C27 /* SwiftObjectServerTests.swift */; };
		1AA5AEA31D98DF1000ED8C27 /* RealmSwift.framework in Frameworks */ = {isa = PBXBuildFile; fileRef = 5D660FCC1BE98C560021E04F /* RealmSwift.framework */; };
		1AA5AEA41D98DF1500ED8C27 /* RealmSwift.framework in Embed Frameworks */ = {isa = PBXBuildFile; fileRef = 5D660FCC1BE98C560021E04F /* RealmSwift.framework */; settings = {ATTRIBUTES = (CodeSignOnCopy, RemoveHeadersOnCopy, ); }; };
		1AB605D31D495927007F53DE /* RealmCollection.swift in Sources */ = {isa = PBXBuildFile; fileRef = 1AB605D21D495927007F53DE /* RealmCollection.swift */; };
		1ABDCDAE1D792FEB003489E3 /* RLMUser.h in Headers */ = {isa = PBXBuildFile; fileRef = 1ABDCDAD1D792FEB003489E3 /* RLMUser.h */; settings = {ATTRIBUTES = (Public, ); }; };
		1ABDCDB01D793008003489E3 /* RLMUser.mm in Sources */ = {isa = PBXBuildFile; fileRef = 1ABDCDAF1D793008003489E3 /* RLMUser.mm */; };
		1ABDCDB11D793012003489E3 /* RLMUser.h in Headers */ = {isa = PBXBuildFile; fileRef = 1ABDCDAD1D792FEB003489E3 /* RLMUser.h */; settings = {ATTRIBUTES = (Public, ); }; };
		1ABF256F1D52AB6200BAC441 /* RLMRealmConfiguration+Sync.h in Headers */ = {isa = PBXBuildFile; fileRef = 1ABF256D1D52AB6200BAC441 /* RLMRealmConfiguration+Sync.h */; settings = {ATTRIBUTES = (Public, ); }; };
		1ABF25701D52AB6200BAC441 /* RLMRealmConfiguration+Sync.mm in Sources */ = {isa = PBXBuildFile; fileRef = 1ABF256E1D52AB6200BAC441 /* RLMRealmConfiguration+Sync.mm */; };
		1AD3870C1D4A7FBB00479110 /* RLMSyncSession.h in Headers */ = {isa = PBXBuildFile; fileRef = 1AD3870A1D4A7FBB00479110 /* RLMSyncSession.h */; settings = {ATTRIBUTES = (Public, ); }; };
		1AD3870D1D4A7FBB00479110 /* RLMSyncSession.mm in Sources */ = {isa = PBXBuildFile; fileRef = 1AD3870B1D4A7FBB00479110 /* RLMSyncSession.mm */; };
		1AD397CE1F72FFC7002AA897 /* RLMRealm+Sync.mm in Sources */ = {isa = PBXBuildFile; fileRef = 1AD397CC1F72FFC5002AA897 /* RLMRealm+Sync.mm */; };
		1AD397CF1F72FFC7002AA897 /* RLMRealm+Sync.h in Headers */ = {isa = PBXBuildFile; fileRef = 1AD397CD1F72FFC6002AA897 /* RLMRealm+Sync.h */; settings = {ATTRIBUTES = (Public, ); }; };
		1AD397D01F72FFCC002AA897 /* RLMRealm+Sync.h in Headers */ = {isa = PBXBuildFile; fileRef = 1AD397CD1F72FFC6002AA897 /* RLMRealm+Sync.h */; settings = {ATTRIBUTES = (Public, ); }; };
		1AD397D11F72FFCC002AA897 /* RLMRealm+Sync.mm in Sources */ = {isa = PBXBuildFile; fileRef = 1AD397CC1F72FFC5002AA897 /* RLMRealm+Sync.mm */; };
		1AF7EA961D340AF70001A9B5 /* RLMSyncManager.h in Headers */ = {isa = PBXBuildFile; fileRef = 1AF7EA941D340AF70001A9B5 /* RLMSyncManager.h */; settings = {ATTRIBUTES = (Public, ); }; };
		1AF7EA971D340AF70001A9B5 /* RLMSyncManager.mm in Sources */ = {isa = PBXBuildFile; fileRef = 1AF7EA951D340AF70001A9B5 /* RLMSyncManager.mm */; };
		1AFEF8411D52CD8D00495005 /* RLMRealmConfiguration+Sync.mm in Sources */ = {isa = PBXBuildFile; fileRef = 1ABF256E1D52AB6200BAC441 /* RLMRealmConfiguration+Sync.mm */; };
		1AFEF8421D52CD8F00495005 /* RLMRealmConfiguration+Sync.h in Headers */ = {isa = PBXBuildFile; fileRef = 1ABF256D1D52AB6200BAC441 /* RLMRealmConfiguration+Sync.h */; settings = {ATTRIBUTES = (Public, ); }; };
		1AFEF8431D52D2C900495005 /* Sync.swift in Sources */ = {isa = PBXBuildFile; fileRef = 1A7DE7021D38460B0029F0AE /* Sync.swift */; };
		2973CCF91C175AB400FEA0FA /* fileformat-pre-null.realm in Resources */ = {isa = PBXBuildFile; fileRef = 29B7FDF71C0DE76B0023224E /* fileformat-pre-null.realm */; };
		297FBEFB1C19F696009D1118 /* RLMTestCaseUtils.swift in Sources */ = {isa = PBXBuildFile; fileRef = 297FBEFA1C19F696009D1118 /* RLMTestCaseUtils.swift */; };
		29B7FDF61C0DA6560023224E /* Error.swift in Sources */ = {isa = PBXBuildFile; fileRef = 29B7FDF51C0DA6560023224E /* Error.swift */; };
		29B7FDFB1C0DE8100023224E /* fileformat-pre-null.realm in Resources */ = {isa = PBXBuildFile; fileRef = 29B7FDF71C0DE76B0023224E /* fileformat-pre-null.realm */; };
		29B7FDFC1C0DE8110023224E /* fileformat-pre-null.realm in Resources */ = {isa = PBXBuildFile; fileRef = 29B7FDF71C0DE76B0023224E /* fileformat-pre-null.realm */; };
		29EDB8E41A7708E700458D80 /* main.m in Sources */ = {isa = PBXBuildFile; fileRef = E8839B2D19E31FD90047B1A8 /* main.m */; };
		3F102CBD23DBC68300108FD2 /* Combine.swift in Sources */ = {isa = PBXBuildFile; fileRef = 3F102CBC23DBC68300108FD2 /* Combine.swift */; };
		3F149CCB2668112A00111D65 /* PersistedProperty.swift in Sources */ = {isa = PBXBuildFile; fileRef = 3F149CCA2668112A00111D65 /* PersistedProperty.swift */; };
		3F1D8D33265B071000593ABA /* RLMValue.h in Headers */ = {isa = PBXBuildFile; fileRef = 3F1D8D30265B071000593ABA /* RLMValue.h */; settings = {ATTRIBUTES = (Public, ); }; };
		3F1D8D34265B071000593ABA /* RLMValue.h in Headers */ = {isa = PBXBuildFile; fileRef = 3F1D8D30265B071000593ABA /* RLMValue.h */; settings = {ATTRIBUTES = (Public, ); }; };
		3F1D8D35265B071000593ABA /* RLMValue.mm in Sources */ = {isa = PBXBuildFile; fileRef = 3F1D8D31265B071000593ABA /* RLMValue.mm */; };
		3F1D8D36265B071000593ABA /* RLMValue.mm in Sources */ = {isa = PBXBuildFile; fileRef = 3F1D8D31265B071000593ABA /* RLMValue.mm */; };
		3F1D8D77265B075100593ABA /* MapTests.swift in Sources */ = {isa = PBXBuildFile; fileRef = 3F1D8D75265B075000593ABA /* MapTests.swift */; };
		3F1D8DCB265B077800593ABA /* PrimitiveRLMValuePropertyTests.m in Sources */ = {isa = PBXBuildFile; fileRef = 3F1D8D8E265B076C00593ABA /* PrimitiveRLMValuePropertyTests.m */; };
		3F1D8DFF265B078200593ABA /* RLMValueTests.m in Sources */ = {isa = PBXBuildFile; fileRef = 3F1D8D8D265B076C00593ABA /* RLMValueTests.m */; };
		3F1D903F265C073100593ABA /* RLMSwiftValueStorage.mm in Sources */ = {isa = PBXBuildFile; fileRef = CF44460526121B2A00BAFDB4 /* RLMSwiftValueStorage.mm */; };
		3F1D9068265C077C00593ABA /* RLMDictionary.h in Headers */ = {isa = PBXBuildFile; fileRef = 0C3BD4B225C1BDF1007CFDD3 /* RLMDictionary.h */; settings = {ATTRIBUTES = (Public, ); }; };
		3F1D9073265C077E00593ABA /* RLMDictionary.h in Headers */ = {isa = PBXBuildFile; fileRef = 0C3BD4B225C1BDF1007CFDD3 /* RLMDictionary.h */; settings = {ATTRIBUTES = (Public, ); }; };
		3F1D9092265C07A600593ABA /* RLMSwiftValueStorage.h in Headers */ = {isa = PBXBuildFile; fileRef = CF44460626121B2A00BAFDB4 /* RLMSwiftValueStorage.h */; settings = {ATTRIBUTES = (Private, ); }; };
		3F1D9093265C07A700593ABA /* RLMSwiftValueStorage.h in Headers */ = {isa = PBXBuildFile; fileRef = CF44460626121B2A00BAFDB4 /* RLMSwiftValueStorage.h */; settings = {ATTRIBUTES = (Private, ); }; };
		3F1D90BC265C08F800593ABA /* RLMSwiftValueStorage.mm in Sources */ = {isa = PBXBuildFile; fileRef = CF44460526121B2A00BAFDB4 /* RLMSwiftValueStorage.mm */; };
		3F1F47821B9612B300CD99A3 /* KVOTests.mm in Sources */ = {isa = PBXBuildFile; fileRef = 3F0F029D1B6FFE610046A4D5 /* KVOTests.mm */; };
		3F1F47831B9656B900CD99A3 /* KVOTests.mm in Sources */ = {isa = PBXBuildFile; fileRef = 3F0F029D1B6FFE610046A4D5 /* KVOTests.mm */; };
		3F222C4E1E26F51300CA0713 /* ThreadSafeReference.swift in Sources */ = {isa = PBXBuildFile; fileRef = 3F222C4D1E26F51300CA0713 /* ThreadSafeReference.swift */; };
		3F2633C31E9D630000B32D30 /* PrimitiveListTests.swift in Sources */ = {isa = PBXBuildFile; fileRef = 3F2633C21E9D630000B32D30 /* PrimitiveListTests.swift */; };
		3F275EC02433AB3300161E7F /* RLMUserAPIKey.h in Headers */ = {isa = PBXBuildFile; fileRef = CFAEF763242B672700EAF721 /* RLMUserAPIKey.h */; settings = {ATTRIBUTES = (Public, ); }; };
		3F275EC12433AB3900161E7F /* RLMAPIKeyAuth.h in Headers */ = {isa = PBXBuildFile; fileRef = CFAEF75F242B5F9A00EAF721 /* RLMAPIKeyAuth.h */; settings = {ATTRIBUTES = (Public, ); }; };
		3F275EC22433AB3E00161E7F /* RLMAPIKeyAuth.mm in Sources */ = {isa = PBXBuildFile; fileRef = CFAEF760242B5F9A00EAF721 /* RLMAPIKeyAuth.mm */; };
		3F275EC32433B77C00161E7F /* RLMUserAPIKey.mm in Sources */ = {isa = PBXBuildFile; fileRef = CFAEF764242B672700EAF721 /* RLMUserAPIKey.mm */; };
		3F2E66641CA0BA11004761D5 /* NotificationTests.m in Sources */ = {isa = PBXBuildFile; fileRef = 3F2E66611CA0B9D5004761D5 /* NotificationTests.m */; };
		3F2E66651CA0BA12004761D5 /* NotificationTests.m in Sources */ = {isa = PBXBuildFile; fileRef = 3F2E66611CA0B9D5004761D5 /* NotificationTests.m */; };
		3F336E8A1DA2FA14006CB5A0 /* RLMSyncConfiguration_Private.h in Headers */ = {isa = PBXBuildFile; fileRef = 1A36236A1D83868F00945A54 /* RLMSyncConfiguration_Private.h */; settings = {ATTRIBUTES = (Private, ); }; };
		3F336E8B1DA2FA15006CB5A0 /* RLMSyncConfiguration_Private.h in Headers */ = {isa = PBXBuildFile; fileRef = 1A36236A1D83868F00945A54 /* RLMSyncConfiguration_Private.h */; settings = {ATTRIBUTES = (Private, ); }; };
		3F34EC53268698BD000087A4 /* RLMSwiftProperty.h in Headers */ = {isa = PBXBuildFile; fileRef = 3F83E9A22630A14800FC9623 /* RLMSwiftProperty.h */; settings = {ATTRIBUTES = (Public, ); }; };
		3F3BBAF324B8FD32009D8D51 /* RLMSyncUtil.h in Headers */ = {isa = PBXBuildFile; fileRef = 1A4FFC971D35A71000B4B65C /* RLMSyncUtil.h */; settings = {ATTRIBUTES = (Public, ); }; };
		3F4657371F27F2EF00456B07 /* RLMTestCaseUtils.swift in Sources */ = {isa = PBXBuildFile; fileRef = 297FBEFA1C19F696009D1118 /* RLMTestCaseUtils.swift */; };
		3F4E0FF92654765C008B8C0B /* ModernKVOTests.swift in Sources */ = {isa = PBXBuildFile; fileRef = 3F4E0FF82654765C008B8C0B /* ModernKVOTests.swift */; };
		3F4E10102655CA33008B8C0B /* ModernObjectAccessorTests.swift in Sources */ = {isa = PBXBuildFile; fileRef = 3F4E100E2655CA33008B8C0B /* ModernObjectAccessorTests.swift */; };
		3F4E10112655CA33008B8C0B /* RealmPropertyTests.swift in Sources */ = {isa = PBXBuildFile; fileRef = 3F4E100F2655CA33008B8C0B /* RealmPropertyTests.swift */; };
		3F4F3AD523F71C790048DB43 /* RLMDecimal128.mm in Sources */ = {isa = PBXBuildFile; fileRef = 3F4F3ACF23F71C790048DB43 /* RLMDecimal128.mm */; };
		3F4F3AD623F71C790048DB43 /* RLMDecimal128.mm in Sources */ = {isa = PBXBuildFile; fileRef = 3F4F3ACF23F71C790048DB43 /* RLMDecimal128.mm */; };
		3F4F3AD723F71C790048DB43 /* RLMObjectId.h in Headers */ = {isa = PBXBuildFile; fileRef = 3F4F3AD023F71C790048DB43 /* RLMObjectId.h */; settings = {ATTRIBUTES = (Public, ); }; };
		3F4F3AD823F71C790048DB43 /* RLMObjectId.h in Headers */ = {isa = PBXBuildFile; fileRef = 3F4F3AD023F71C790048DB43 /* RLMObjectId.h */; settings = {ATTRIBUTES = (Public, ); }; };
		3F4F3ADB23F71C790048DB43 /* RLMObjectId.mm in Sources */ = {isa = PBXBuildFile; fileRef = 3F4F3AD223F71C790048DB43 /* RLMObjectId.mm */; };
		3F4F3ADC23F71C790048DB43 /* RLMObjectId.mm in Sources */ = {isa = PBXBuildFile; fileRef = 3F4F3AD223F71C790048DB43 /* RLMObjectId.mm */; };
		3F4F3ADD23F71C790048DB43 /* RLMDecimal128.h in Headers */ = {isa = PBXBuildFile; fileRef = 3F4F3AD323F71C790048DB43 /* RLMDecimal128.h */; settings = {ATTRIBUTES = (Public, ); }; };
		3F4F3ADE23F71C790048DB43 /* RLMDecimal128.h in Headers */ = {isa = PBXBuildFile; fileRef = 3F4F3AD323F71C790048DB43 /* RLMDecimal128.h */; settings = {ATTRIBUTES = (Public, ); }; };
		3F558C8722C29A03002F0F30 /* TestUtils.mm in Sources */ = {isa = PBXBuildFile; fileRef = 3F558C7E22C29A02002F0F30 /* TestUtils.mm */; };
		3F558C8822C29A03002F0F30 /* TestUtils.mm in Sources */ = {isa = PBXBuildFile; fileRef = 3F558C7E22C29A02002F0F30 /* TestUtils.mm */; };
		3F558C8922C29A03002F0F30 /* TestUtils.mm in Sources */ = {isa = PBXBuildFile; fileRef = 3F558C7E22C29A02002F0F30 /* TestUtils.mm */; };
		3F558C8A22C29A03002F0F30 /* TestUtils.mm in Sources */ = {isa = PBXBuildFile; fileRef = 3F558C7E22C29A02002F0F30 /* TestUtils.mm */; };
		3F558C8B22C29A03002F0F30 /* RLMTestObjects.m in Sources */ = {isa = PBXBuildFile; fileRef = 3F558C8222C29A02002F0F30 /* RLMTestObjects.m */; };
		3F558C8D22C29A03002F0F30 /* RLMTestObjects.m in Sources */ = {isa = PBXBuildFile; fileRef = 3F558C8222C29A02002F0F30 /* RLMTestObjects.m */; };
		3F558C8E22C29A03002F0F30 /* RLMTestObjects.m in Sources */ = {isa = PBXBuildFile; fileRef = 3F558C8222C29A02002F0F30 /* RLMTestObjects.m */; };
		3F558C8F22C29A03002F0F30 /* RLMTestCase.m in Sources */ = {isa = PBXBuildFile; fileRef = 3F558C8322C29A02002F0F30 /* RLMTestCase.m */; };
		3F558C9022C29A03002F0F30 /* RLMTestCase.m in Sources */ = {isa = PBXBuildFile; fileRef = 3F558C8322C29A02002F0F30 /* RLMTestCase.m */; };
		3F558C9122C29A03002F0F30 /* RLMTestCase.m in Sources */ = {isa = PBXBuildFile; fileRef = 3F558C8322C29A02002F0F30 /* RLMTestCase.m */; };
		3F558C9222C29A03002F0F30 /* RLMTestCase.m in Sources */ = {isa = PBXBuildFile; fileRef = 3F558C8322C29A02002F0F30 /* RLMTestCase.m */; };
		3F558C9322C29A03002F0F30 /* RLMMultiProcessTestCase.m in Sources */ = {isa = PBXBuildFile; fileRef = 3F558C8522C29A03002F0F30 /* RLMMultiProcessTestCase.m */; };
		3F558C9422C29A03002F0F30 /* RLMMultiProcessTestCase.m in Sources */ = {isa = PBXBuildFile; fileRef = 3F558C8522C29A03002F0F30 /* RLMMultiProcessTestCase.m */; };
		3F558C9622C29A03002F0F30 /* RLMMultiProcessTestCase.m in Sources */ = {isa = PBXBuildFile; fileRef = 3F558C8522C29A03002F0F30 /* RLMMultiProcessTestCase.m */; };
		3F572C941F2BDAAB00F6C9AB /* ThreadSafeReferenceTests.m in Sources */ = {isa = PBXBuildFile; fileRef = 3F572C911F2BDA9F00F6C9AB /* ThreadSafeReferenceTests.m */; };
		3F572C951F2BDAAC00F6C9AB /* ThreadSafeReferenceTests.m in Sources */ = {isa = PBXBuildFile; fileRef = 3F572C911F2BDA9F00F6C9AB /* ThreadSafeReferenceTests.m */; };
		3F572C961F2BDAB100F6C9AB /* PrimitiveArrayPropertyTests.m in Sources */ = {isa = PBXBuildFile; fileRef = 3F572C901F2BDA9F00F6C9AB /* PrimitiveArrayPropertyTests.m */; };
		3F572C971F2BDAB100F6C9AB /* PrimitiveArrayPropertyTests.m in Sources */ = {isa = PBXBuildFile; fileRef = 3F572C901F2BDA9F00F6C9AB /* PrimitiveArrayPropertyTests.m */; };
		3F67DB3C1E26D69C0024533D /* RLMThreadSafeReference.h in Headers */ = {isa = PBXBuildFile; fileRef = 3F67DB391E26D69C0024533D /* RLMThreadSafeReference.h */; settings = {ATTRIBUTES = (Public, ); }; };
		3F67DB3E1E26D69C0024533D /* RLMThreadSafeReference.mm in Sources */ = {isa = PBXBuildFile; fileRef = 3F67DB3B1E26D69C0024533D /* RLMThreadSafeReference.mm */; };
		3F67DB401E26D6A20024533D /* RLMThreadSafeReference.h in Headers */ = {isa = PBXBuildFile; fileRef = 3F67DB391E26D69C0024533D /* RLMThreadSafeReference.h */; settings = {ATTRIBUTES = (Public, ); }; };
		3F67DB411E26D6AD0024533D /* RLMThreadSafeReference.mm in Sources */ = {isa = PBXBuildFile; fileRef = 3F67DB3B1E26D69C0024533D /* RLMThreadSafeReference.mm */; };
		3F73BC921E3A877300FE80B6 /* RLMTestUtils.m in Sources */ = {isa = PBXBuildFile; fileRef = 3F73BC8B1E3A876600FE80B6 /* RLMTestUtils.m */; };
		3F73BC951E3A878500FE80B6 /* NSError+RLMSync.h in Headers */ = {isa = PBXBuildFile; fileRef = 3F73BC931E3A878500FE80B6 /* NSError+RLMSync.h */; settings = {ATTRIBUTES = (Public, ); }; };
		3F73BC961E3A878500FE80B6 /* NSError+RLMSync.m in Sources */ = {isa = PBXBuildFile; fileRef = 3F73BC941E3A878500FE80B6 /* NSError+RLMSync.m */; };
		3F73BC971E3A879700FE80B6 /* NSError+RLMSync.h in Headers */ = {isa = PBXBuildFile; fileRef = 3F73BC931E3A878500FE80B6 /* NSError+RLMSync.h */; settings = {ATTRIBUTES = (Public, ); }; };
		3F73BC981E3A879E00FE80B6 /* NSError+RLMSync.m in Sources */ = {isa = PBXBuildFile; fileRef = 3F73BC941E3A878500FE80B6 /* NSError+RLMSync.m */; };
		3F7556751BE95A0C0058BC7E /* AsyncTests.mm in Sources */ = {isa = PBXBuildFile; fileRef = 3F7556731BE95A050058BC7E /* AsyncTests.mm */; };
		3F7556761BE95A0D0058BC7E /* AsyncTests.mm in Sources */ = {isa = PBXBuildFile; fileRef = 3F7556731BE95A050058BC7E /* AsyncTests.mm */; };
		3F83E9A42630A14800FC9623 /* RLMSwiftProperty.h in Headers */ = {isa = PBXBuildFile; fileRef = 3F83E9A22630A14800FC9623 /* RLMSwiftProperty.h */; settings = {ATTRIBUTES = (Public, ); }; };
		3F8824FD1E5E335000586B35 /* MigrationTests.swift in Sources */ = {isa = PBXBuildFile; fileRef = 5D6610011BE98D880021E04F /* MigrationTests.swift */; };
		3F8824FE1E5E335000586B35 /* ObjectAccessorTests.swift in Sources */ = {isa = PBXBuildFile; fileRef = 5D6610021BE98D880021E04F /* ObjectAccessorTests.swift */; };
		3F8824FF1E5E335000586B35 /* ObjectCreationTests.swift in Sources */ = {isa = PBXBuildFile; fileRef = 5D6610031BE98D880021E04F /* ObjectCreationTests.swift */; };
		3F8825001E5E335000586B35 /* ObjectiveCSupportTests.swift in Sources */ = {isa = PBXBuildFile; fileRef = 5BC537151DD5B8D70055C524 /* ObjectiveCSupportTests.swift */; };
		3F8825011E5E335000586B35 /* ObjectSchemaInitializationTests.swift in Sources */ = {isa = PBXBuildFile; fileRef = 5D6610041BE98D880021E04F /* ObjectSchemaInitializationTests.swift */; };
		3F8825021E5E335000586B35 /* ObjectSchemaTests.swift in Sources */ = {isa = PBXBuildFile; fileRef = 5D6610051BE98D880021E04F /* ObjectSchemaTests.swift */; };
		3F8825031E5E335000586B35 /* ObjectTests.swift in Sources */ = {isa = PBXBuildFile; fileRef = 5D6610061BE98D880021E04F /* ObjectTests.swift */; };
		3F8825041E5E335000586B35 /* PerformanceTests.swift in Sources */ = {isa = PBXBuildFile; fileRef = 5D6610071BE98D880021E04F /* PerformanceTests.swift */; };
		3F8825051E5E335000586B35 /* PropertyTests.swift in Sources */ = {isa = PBXBuildFile; fileRef = 5D6610081BE98D880021E04F /* PropertyTests.swift */; };
		3F8825061E5E335000586B35 /* RealmCollectionTypeTests.swift in Sources */ = {isa = PBXBuildFile; fileRef = 5D6610091BE98D880021E04F /* RealmCollectionTypeTests.swift */; };
		3F8825071E5E335000586B35 /* RealmConfigurationTests.swift in Sources */ = {isa = PBXBuildFile; fileRef = 5D66100A1BE98D880021E04F /* RealmConfigurationTests.swift */; };
		3F8825081E5E335000586B35 /* RealmTests.swift in Sources */ = {isa = PBXBuildFile; fileRef = 5D66100C1BE98D880021E04F /* RealmTests.swift */; };
		3F8825091E5E335000586B35 /* SchemaTests.swift in Sources */ = {isa = PBXBuildFile; fileRef = 5D66100D1BE98D880021E04F /* SchemaTests.swift */; };
		3F88250A1E5E335000586B35 /* SortDescriptorTests.swift in Sources */ = {isa = PBXBuildFile; fileRef = 5D66100E1BE98D880021E04F /* SortDescriptorTests.swift */; };
		3F88250B1E5E335000586B35 /* SwiftLinkTests.swift in Sources */ = {isa = PBXBuildFile; fileRef = 5D66100F1BE98D880021E04F /* SwiftLinkTests.swift */; };
		3F88250C1E5E335000586B35 /* SwiftUnicodeTests.swift in Sources */ = {isa = PBXBuildFile; fileRef = 5D6610111BE98D880021E04F /* SwiftUnicodeTests.swift */; };
		3F88250D1E5E335000586B35 /* ThreadSafeReferenceTests.swift in Sources */ = {isa = PBXBuildFile; fileRef = 3F73BC841E3A870F00FE80B6 /* ThreadSafeReferenceTests.swift */; };
		3F8DCA7519930FCB0008BD7F /* SwiftTestObjects.swift in Sources */ = {isa = PBXBuildFile; fileRef = E8F8D90B196CB8DD00475368 /* SwiftTestObjects.swift */; };
		3F8DCA7619930FCB0008BD7F /* SwiftArrayPropertyTests.swift in Sources */ = {isa = PBXBuildFile; fileRef = E82FA60A195632F20043A3C3 /* SwiftArrayPropertyTests.swift */; };
		3F8DCA7719930FCB0008BD7F /* SwiftArrayTests.swift in Sources */ = {isa = PBXBuildFile; fileRef = E82FA60B195632F20043A3C3 /* SwiftArrayTests.swift */; };
		3F8DCA7819930FCB0008BD7F /* SwiftDynamicTests.swift in Sources */ = {isa = PBXBuildFile; fileRef = E83AF538196DDE58002275B2 /* SwiftDynamicTests.swift */; };
		3F8DCA7919930FCB0008BD7F /* SwiftLinkTests.swift in Sources */ = {isa = PBXBuildFile; fileRef = E82FA60D195632F20043A3C3 /* SwiftLinkTests.swift */; };
		3F8DCA7B19930FCB0008BD7F /* SwiftObjectInterfaceTests.swift in Sources */ = {isa = PBXBuildFile; fileRef = E82FA60F195632F20043A3C3 /* SwiftObjectInterfaceTests.swift */; };
		3F8DCA7C19930FCB0008BD7F /* SwiftPropertyTypeTest.swift in Sources */ = {isa = PBXBuildFile; fileRef = 26F3CA681986CC86004623E1 /* SwiftPropertyTypeTest.swift */; };
		3F8DCA7D19930FCB0008BD7F /* SwiftRealmTests.swift in Sources */ = {isa = PBXBuildFile; fileRef = E81A1FD01955FE0100FDED82 /* SwiftRealmTests.swift */; };
		3F8DCA7E19930FCB0008BD7F /* SwiftUnicodeTests.swift in Sources */ = {isa = PBXBuildFile; fileRef = E891759A197A1B600068ACC6 /* SwiftUnicodeTests.swift */; };
		3F98162A2317763000C3543D /* libc++.tbd in Frameworks */ = {isa = PBXBuildFile; fileRef = 3F9816292317763000C3543D /* libc++.tbd */; };
		3F98162B2317763600C3543D /* libz.tbd in Frameworks */ = {isa = PBXBuildFile; fileRef = 1A7B82391D51259F00750296 /* libz.tbd */; };
		3F9863BB1D36876B00641C98 /* RLMClassInfo.mm in Sources */ = {isa = PBXBuildFile; fileRef = 3F9863B91D36876B00641C98 /* RLMClassInfo.mm */; };
		3F9863BC1D36876B00641C98 /* RLMClassInfo.mm in Sources */ = {isa = PBXBuildFile; fileRef = 3F9863B91D36876B00641C98 /* RLMClassInfo.mm */; };
		3F9B4A6624CF8C0E00C72A4A /* realm-monorepo.xcframework in Frameworks */ = {isa = PBXBuildFile; fileRef = 3FE5B4D424CF3F06004D4EF3 /* realm-monorepo.xcframework */; };
		3F9D91822152D42F00474F09 /* main.m in Sources */ = {isa = PBXBuildFile; fileRef = E8839B2D19E31FD90047B1A8 /* main.m */; };
		3FA5E94D266064C4008F1345 /* ModernObjectCreationTests.swift in Sources */ = {isa = PBXBuildFile; fileRef = 3FA5E94C266064C4008F1345 /* ModernObjectCreationTests.swift */; };
		3FB19069265ECF0C00DA7C76 /* ModernObjectTests.swift in Sources */ = {isa = PBXBuildFile; fileRef = 3FB19068265ECF0C00DA7C76 /* ModernObjectTests.swift */; };
		3FB1906B265ED23300DA7C76 /* ModernTestObjects.swift in Sources */ = {isa = PBXBuildFile; fileRef = 3FB1906A265ED23300DA7C76 /* ModernTestObjects.swift */; };
		3FB4FA1719F5D2740020D53B /* SwiftTestObjects.swift in Sources */ = {isa = PBXBuildFile; fileRef = E8F8D90B196CB8DD00475368 /* SwiftTestObjects.swift */; };
		3FB4FA1819F5D2740020D53B /* SwiftArrayPropertyTests.swift in Sources */ = {isa = PBXBuildFile; fileRef = E82FA60A195632F20043A3C3 /* SwiftArrayPropertyTests.swift */; };
		3FB4FA1919F5D2740020D53B /* SwiftArrayTests.swift in Sources */ = {isa = PBXBuildFile; fileRef = E82FA60B195632F20043A3C3 /* SwiftArrayTests.swift */; };
		3FB4FA1A19F5D2740020D53B /* SwiftDynamicTests.swift in Sources */ = {isa = PBXBuildFile; fileRef = E83AF538196DDE58002275B2 /* SwiftDynamicTests.swift */; };
		3FB4FA1B19F5D2740020D53B /* SwiftLinkTests.swift in Sources */ = {isa = PBXBuildFile; fileRef = E82FA60D195632F20043A3C3 /* SwiftLinkTests.swift */; };
		3FB4FA1D19F5D2740020D53B /* SwiftObjectInterfaceTests.swift in Sources */ = {isa = PBXBuildFile; fileRef = E82FA60F195632F20043A3C3 /* SwiftObjectInterfaceTests.swift */; };
		3FB4FA1E19F5D2740020D53B /* SwiftPropertyTypeTest.swift in Sources */ = {isa = PBXBuildFile; fileRef = 26F3CA681986CC86004623E1 /* SwiftPropertyTypeTest.swift */; };
		3FB4FA1F19F5D2740020D53B /* SwiftRealmTests.swift in Sources */ = {isa = PBXBuildFile; fileRef = E81A1FD01955FE0100FDED82 /* SwiftRealmTests.swift */; };
		3FB4FA2019F5D2740020D53B /* SwiftUnicodeTests.swift in Sources */ = {isa = PBXBuildFile; fileRef = E891759A197A1B600068ACC6 /* SwiftUnicodeTests.swift */; };
		3FB6ABD72416A26100E318C2 /* ObjectId.swift in Sources */ = {isa = PBXBuildFile; fileRef = 3FB6ABD62416A26100E318C2 /* ObjectId.swift */; };
		3FB6ABD92416A27000E318C2 /* Decimal128.swift in Sources */ = {isa = PBXBuildFile; fileRef = 3FB6ABD82416A27000E318C2 /* Decimal128.swift */; };
		3FBEF67B1C63D66100F6935B /* RLMCollection.mm in Sources */ = {isa = PBXBuildFile; fileRef = 3FBEF6791C63D66100F6935B /* RLMCollection.mm */; };
		3FBEF67C1C63D66400F6935B /* RLMCollection.mm in Sources */ = {isa = PBXBuildFile; fileRef = 3FBEF6791C63D66100F6935B /* RLMCollection.mm */; };
		3FC3F912241808B400E27322 /* RLMEmbeddedObject.h in Headers */ = {isa = PBXBuildFile; fileRef = 3FC3F910241808B300E27322 /* RLMEmbeddedObject.h */; settings = {ATTRIBUTES = (Public, ); }; };
		3FC3F913241808B400E27322 /* RLMEmbeddedObject.h in Headers */ = {isa = PBXBuildFile; fileRef = 3FC3F910241808B300E27322 /* RLMEmbeddedObject.h */; settings = {ATTRIBUTES = (Public, ); }; };
		3FC3F914241808B400E27322 /* RLMEmbeddedObject.mm in Sources */ = {isa = PBXBuildFile; fileRef = 3FC3F911241808B300E27322 /* RLMEmbeddedObject.mm */; };
		3FC3F915241808B400E27322 /* RLMEmbeddedObject.mm in Sources */ = {isa = PBXBuildFile; fileRef = 3FC3F911241808B300E27322 /* RLMEmbeddedObject.mm */; };
		3FC3F9172419B63200E27322 /* EmbeddedObject.swift in Sources */ = {isa = PBXBuildFile; fileRef = 3FC3F9162419B63100E27322 /* EmbeddedObject.swift */; };
		3FCB1A7522A9B0A2003807FB /* CodableTests.swift in Sources */ = {isa = PBXBuildFile; fileRef = 3FCB1A7422A9B0A2003807FB /* CodableTests.swift */; };
		3FDCFEB619F6A8D3005E414A /* RLMSupport.swift in Sources */ = {isa = PBXBuildFile; fileRef = E88C36FF19745E5500C9963D /* RLMSupport.swift */; };
		3FDE338D19C39A87003B7DBA /* RLMSupport.swift in Sources */ = {isa = PBXBuildFile; fileRef = E88C36FF19745E5500C9963D /* RLMSupport.swift */; };
		3FE267D5264308680030F83C /* CollectionAccess.swift in Sources */ = {isa = PBXBuildFile; fileRef = 3FE267CF264308670030F83C /* CollectionAccess.swift */; };
		3FE267D6264308680030F83C /* ComplexTypes.swift in Sources */ = {isa = PBXBuildFile; fileRef = 3FE267D0264308680030F83C /* ComplexTypes.swift */; };
		3FE267D7264308680030F83C /* BasicTypes.swift in Sources */ = {isa = PBXBuildFile; fileRef = 3FE267D1264308680030F83C /* BasicTypes.swift */; };
		3FE267D8264308680030F83C /* Persistable.swift in Sources */ = {isa = PBXBuildFile; fileRef = 3FE267D2264308680030F83C /* Persistable.swift */; };
		3FE267D9264308680030F83C /* PropertyAccessors.swift in Sources */ = {isa = PBXBuildFile; fileRef = 3FE267D3264308680030F83C /* PropertyAccessors.swift */; };
		3FE267DA264308680030F83C /* SchemaDiscovery.swift in Sources */ = {isa = PBXBuildFile; fileRef = 3FE267D4264308680030F83C /* SchemaDiscovery.swift */; };
		3FE2BE0323D8CAD1002860E9 /* CombineTests.swift in Sources */ = {isa = PBXBuildFile; fileRef = 3FE2BE0223D8CAD1002860E9 /* CombineTests.swift */; };
		3FE5818622C2B4B900BA10E7 /* ObjectiveCSupport+Sync.swift in Sources */ = {isa = PBXBuildFile; fileRef = 3FE5818422C2B4B900BA10E7 /* ObjectiveCSupport+Sync.swift */; };
		3FE5819622C2CCA700BA10E7 /* RLMMultiProcessTestCase.m in Sources */ = {isa = PBXBuildFile; fileRef = 3F558C8522C29A03002F0F30 /* RLMMultiProcessTestCase.m */; };
		3FE5B4D724CF6909004D4EF3 /* realm-monorepo.xcframework in Frameworks */ = {isa = PBXBuildFile; fileRef = 3FE5B4D424CF3F06004D4EF3 /* realm-monorepo.xcframework */; };
		3FEB383F1E70AC8800F22712 /* ObjectCreationTests.mm in Sources */ = {isa = PBXBuildFile; fileRef = 3FEB383C1E70AC6900F22712 /* ObjectCreationTests.mm */; };
		3FEB38401E70AC8800F22712 /* ObjectCreationTests.mm in Sources */ = {isa = PBXBuildFile; fileRef = 3FEB383C1E70AC6900F22712 /* ObjectCreationTests.mm */; };
		3FEC4A3F1BBB18D400F009C3 /* SwiftSchemaTests.swift in Sources */ = {isa = PBXBuildFile; fileRef = 3FEC4A3D1BBB188B00F009C3 /* SwiftSchemaTests.swift */; };
		3FF3FFAF1F0D6D6400B84599 /* KVOTests.swift in Sources */ = {isa = PBXBuildFile; fileRef = 5D660FFF1BE98D880021E04F /* KVOTests.swift */; };
		3FFB5AF6266ECFC7008EF2E9 /* SwiftBSONTests.swift in Sources */ = {isa = PBXBuildFile; fileRef = 4996EA9F2465C44E003A1F51 /* SwiftBSONTests.swift */; };
		494566A9246E8C59000FD07F /* ObjectiveCSupport+BSON.swift in Sources */ = {isa = PBXBuildFile; fileRef = 494566A8246E8C59000FD07F /* ObjectiveCSupport+BSON.swift */; };
		4993220A24129DCE00A0EC8E /* RLMCredentials.h in Headers */ = {isa = PBXBuildFile; fileRef = 4993220324129DCD00A0EC8E /* RLMCredentials.h */; settings = {ATTRIBUTES = (Public, ); }; };
		4993220B24129DCE00A0EC8E /* RLMCredentials.h in Headers */ = {isa = PBXBuildFile; fileRef = 4993220324129DCD00A0EC8E /* RLMCredentials.h */; settings = {ATTRIBUTES = (Public, ); }; };
		4993220C24129DCE00A0EC8E /* RLMCredentials.mm in Sources */ = {isa = PBXBuildFile; fileRef = 4993220424129DCD00A0EC8E /* RLMCredentials.mm */; };
		4993220D24129DCE00A0EC8E /* RLMCredentials.mm in Sources */ = {isa = PBXBuildFile; fileRef = 4993220424129DCD00A0EC8E /* RLMCredentials.mm */; };
		4993220E24129DCE00A0EC8E /* RLMApp.mm in Sources */ = {isa = PBXBuildFile; fileRef = 4993220524129DCD00A0EC8E /* RLMApp.mm */; };
		4993220F24129DCE00A0EC8E /* RLMApp.mm in Sources */ = {isa = PBXBuildFile; fileRef = 4993220524129DCD00A0EC8E /* RLMApp.mm */; };
		4993221224129DCE00A0EC8E /* RLMApp.h in Headers */ = {isa = PBXBuildFile; fileRef = 4993220724129DCE00A0EC8E /* RLMApp.h */; settings = {ATTRIBUTES = (Public, ); }; };
		4993221324129DCE00A0EC8E /* RLMApp.h in Headers */ = {isa = PBXBuildFile; fileRef = 4993220724129DCE00A0EC8E /* RLMApp.h */; settings = {ATTRIBUTES = (Public, ); }; };
		4993221624129E6600A0EC8E /* RLMNetworkTransport.mm in Sources */ = {isa = PBXBuildFile; fileRef = 4993221424129E6500A0EC8E /* RLMNetworkTransport.mm */; };
		4993221724129E6600A0EC8E /* RLMNetworkTransport.mm in Sources */ = {isa = PBXBuildFile; fileRef = 4993221424129E6500A0EC8E /* RLMNetworkTransport.mm */; };
		4993221824129E6600A0EC8E /* RLMNetworkTransport.h in Headers */ = {isa = PBXBuildFile; fileRef = 4993221524129E6600A0EC8E /* RLMNetworkTransport.h */; settings = {ATTRIBUTES = (Public, ); }; };
		4993221924129E6600A0EC8E /* RLMNetworkTransport.h in Headers */ = {isa = PBXBuildFile; fileRef = 4993221524129E6600A0EC8E /* RLMNetworkTransport.h */; settings = {ATTRIBUTES = (Public, ); }; };
		4996EA9E2465BB8A003A1F51 /* BSON.swift in Sources */ = {isa = PBXBuildFile; fileRef = 4996EA9D2465BB8A003A1F51 /* BSON.swift */; };
		49DF0AA42463286800F7E0B8 /* RLMBSON.mm in Sources */ = {isa = PBXBuildFile; fileRef = 49E12CEF245DB7CC00359DF1 /* RLMBSON.mm */; };
		49E12CF0245DB7CC00359DF1 /* RLMBSON.mm in Sources */ = {isa = PBXBuildFile; fileRef = 49E12CEF245DB7CC00359DF1 /* RLMBSON.mm */; };
		49E12CF2245DB7E800359DF1 /* RLMBSON.h in Headers */ = {isa = PBXBuildFile; fileRef = 49E12CF1245DB7E800359DF1 /* RLMBSON.h */; settings = {ATTRIBUTES = (Public, ); }; };
		49E12CF3245DB7E800359DF1 /* RLMBSON.h in Headers */ = {isa = PBXBuildFile; fileRef = 49E12CF1245DB7E800359DF1 /* RLMBSON.h */; settings = {ATTRIBUTES = (Public, ); }; };
		49E12CF5245DBF8A00359DF1 /* RLMBSON_Private.hpp in Headers */ = {isa = PBXBuildFile; fileRef = 49E12CF4245DBF8A00359DF1 /* RLMBSON_Private.hpp */; settings = {ATTRIBUTES = (Private, ); }; };
		49E12CF6245DBF8A00359DF1 /* RLMBSON_Private.hpp in Headers */ = {isa = PBXBuildFile; fileRef = 49E12CF4245DBF8A00359DF1 /* RLMBSON_Private.hpp */; settings = {ATTRIBUTES = (Private, ); }; };
		53124AD925B71AF700771CE4 /* SwiftUITestHostUITests.swift in Sources */ = {isa = PBXBuildFile; fileRef = 53124AD825B71AF700771CE4 /* SwiftUITestHostUITests.swift */; };
		532E916F24AA533A003FD9DB /* TimeoutProxyServer.swift in Sources */ = {isa = PBXBuildFile; fileRef = 532E916E24AA533A003FD9DB /* TimeoutProxyServer.swift */; };
		5346E7322487AC9D00595C68 /* RLMBSONTests.mm in Sources */ = {isa = PBXBuildFile; fileRef = 5346E7312487AC9D00595C68 /* RLMBSONTests.mm */; };
		535EA9E225B0919800DBF3CD /* SwiftUI.swift in Sources */ = {isa = PBXBuildFile; fileRef = 535EA9E125B0919800DBF3CD /* SwiftUI.swift */; };
		535EAA7525B0B02B00DBF3CD /* SwiftUITests.swift in Sources */ = {isa = PBXBuildFile; fileRef = 535EAA7425B0B02B00DBF3CD /* SwiftUITests.swift */; };
		53626AAF25D31CAC00D9515D /* Objects.swift in Sources */ = {isa = PBXBuildFile; fileRef = 53626AAE25D31CAC00D9515D /* Objects.swift */; };
		53626AB025D31CAC00D9515D /* Objects.swift in Sources */ = {isa = PBXBuildFile; fileRef = 53626AAE25D31CAC00D9515D /* Objects.swift */; };
		537130C824A9E417001FDBBC /* RealmServer.swift in Sources */ = {isa = PBXBuildFile; fileRef = 537130C724A9E417001FDBBC /* RealmServer.swift */; };
		53A34E3625CDA0AC00698930 /* LaunchScreen.storyboard in Resources */ = {isa = PBXBuildFile; fileRef = 53A34E3325CDA0AC00698930 /* LaunchScreen.storyboard */; };
		53A34E3725CDA0AC00698930 /* SwiftUITestHostApp.swift in Sources */ = {isa = PBXBuildFile; fileRef = 53A34E3425CDA0AC00698930 /* SwiftUITestHostApp.swift */; };
		53CCC6C4257EC8A300A8FC50 /* RLMApp_Private.h in Headers */ = {isa = PBXBuildFile; fileRef = 53CCC6C3257EC8A300A8FC50 /* RLMApp_Private.h */; settings = {ATTRIBUTES = (Private, ); }; };
		53CCC6C5257EC8A300A8FC50 /* RLMApp_Private.h in Headers */ = {isa = PBXBuildFile; fileRef = 53CCC6C3257EC8A300A8FC50 /* RLMApp_Private.h */; settings = {ATTRIBUTES = (Private, ); }; };
		53CCC6E8257EC8C400A8FC50 /* RLMUser_Private.h in Headers */ = {isa = PBXBuildFile; fileRef = 53CCC6E7257EC8C300A8FC50 /* RLMUser_Private.h */; settings = {ATTRIBUTES = (Private, ); }; };
		53CCC6E9257EC8C400A8FC50 /* RLMUser_Private.h in Headers */ = {isa = PBXBuildFile; fileRef = 53CCC6E7257EC8C300A8FC50 /* RLMUser_Private.h */; settings = {ATTRIBUTES = (Private, ); }; };
		5B77EACE1DCC5614006AB51D /* ObjectiveCSupport.swift in Sources */ = {isa = PBXBuildFile; fileRef = 5B77EACD1DCC5614006AB51D /* ObjectiveCSupport.swift */; };
		5D03FB1F1E0DAFBA007D53EA /* PredicateUtilTests.mm in Sources */ = {isa = PBXBuildFile; fileRef = 5D03FB1E1E0DAFBA007D53EA /* PredicateUtilTests.mm */; };
		5D03FB201E0DAFBA007D53EA /* PredicateUtilTests.mm in Sources */ = {isa = PBXBuildFile; fileRef = 5D03FB1E1E0DAFBA007D53EA /* PredicateUtilTests.mm */; };
		5D128F2A1BE984E5001F4FBF /* Realm.framework in Embed Frameworks */ = {isa = PBXBuildFile; fileRef = 5D659ED91BE04556006515A0 /* Realm.framework */; settings = {ATTRIBUTES = (CodeSignOnCopy, RemoveHeadersOnCopy, ); }; };
		5D1534B81CCFF545008976D7 /* LinkingObjects.swift in Sources */ = {isa = PBXBuildFile; fileRef = 5D1534B71CCFF545008976D7 /* LinkingObjects.swift */; };
		5D1BF1FF1EF987AD00B7DC87 /* RLMCollection_Private.h in Headers */ = {isa = PBXBuildFile; fileRef = 5D1BF1FE1EF9875300B7DC87 /* RLMCollection_Private.h */; settings = {ATTRIBUTES = (Private, ); }; };
		5D1BF2001EF987AE00B7DC87 /* RLMCollection_Private.h in Headers */ = {isa = PBXBuildFile; fileRef = 5D1BF1FE1EF9875300B7DC87 /* RLMCollection_Private.h */; settings = {ATTRIBUTES = (Private, ); }; };
		5D3E1A2F1C1FC6D5002913BA /* RLMPredicateUtil.mm in Sources */ = {isa = PBXBuildFile; fileRef = 5D3E1A2D1C1FC6D5002913BA /* RLMPredicateUtil.mm */; };
		5D3E1A301C1FD1CF002913BA /* RLMPredicateUtil.mm in Sources */ = {isa = PBXBuildFile; fileRef = 5D3E1A2D1C1FC6D5002913BA /* RLMPredicateUtil.mm */; };
		5D432B8D1CC0713F00A610A9 /* LinkingObjectsTests.mm in Sources */ = {isa = PBXBuildFile; fileRef = 5D432B8C1CC0713F00A610A9 /* LinkingObjectsTests.mm */; };
		5D432B8E1CC0713F00A610A9 /* LinkingObjectsTests.mm in Sources */ = {isa = PBXBuildFile; fileRef = 5D432B8C1CC0713F00A610A9 /* LinkingObjectsTests.mm */; };
		5D6156EE1BE0689200A4BD3F /* Realm.framework in Frameworks */ = {isa = PBXBuildFile; fileRef = 5D659ED91BE04556006515A0 /* Realm.framework */; };
		5D6156FB1BE08E7E00A4BD3F /* PerformanceTests.m in Sources */ = {isa = PBXBuildFile; fileRef = 3F04EA2D1992BEE400C2CE2E /* PerformanceTests.m */; };
		5D659E851BE04556006515A0 /* RLMAccessor.mm in Sources */ = {isa = PBXBuildFile; fileRef = E81A1F641955FC9300FDED82 /* RLMAccessor.mm */; };
		5D659E861BE04556006515A0 /* RLMAnalytics.mm in Sources */ = {isa = PBXBuildFile; fileRef = E83591931B3DF05C0035F2F3 /* RLMAnalytics.mm */; };
		5D659E871BE04556006515A0 /* RLMArray.mm in Sources */ = {isa = PBXBuildFile; fileRef = E81A1F671955FC9300FDED82 /* RLMArray.mm */; };
		5D659E881BE04556006515A0 /* RLMManagedArray.mm in Sources */ = {isa = PBXBuildFile; fileRef = E81A1F691955FC9300FDED82 /* RLMManagedArray.mm */; };
		5D659E891BE04556006515A0 /* RLMConstants.m in Sources */ = {isa = PBXBuildFile; fileRef = E81A1F6C1955FC9300FDED82 /* RLMConstants.m */; };
		5D659E8A1BE04556006515A0 /* RLMSwiftCollectionBase.mm in Sources */ = {isa = PBXBuildFile; fileRef = 023B19561A3BA90D0067FB81 /* RLMSwiftCollectionBase.mm */; };
		5D659E8B1BE04556006515A0 /* RLMMigration.mm in Sources */ = {isa = PBXBuildFile; fileRef = 0207AB7E195DF9FB007EFB12 /* RLMMigration.mm */; };
		5D659E8C1BE04556006515A0 /* RLMObject.mm in Sources */ = {isa = PBXBuildFile; fileRef = E81A1F6F1955FC9300FDED82 /* RLMObject.mm */; };
		5D659E8D1BE04556006515A0 /* RLMObjectBase.mm in Sources */ = {isa = PBXBuildFile; fileRef = 023B19581A3BA90D0067FB81 /* RLMObjectBase.mm */; };
		5D659E8E1BE04556006515A0 /* RLMObjectSchema.mm in Sources */ = {isa = PBXBuildFile; fileRef = E81A1F721955FC9300FDED82 /* RLMObjectSchema.mm */; };
		5D659E8F1BE04556006515A0 /* RLMObjectStore.mm in Sources */ = {isa = PBXBuildFile; fileRef = E81A1F741955FC9300FDED82 /* RLMObjectStore.mm */; };
		5D659E901BE04556006515A0 /* RLMObservation.mm in Sources */ = {isa = PBXBuildFile; fileRef = 3F0F02AD1B6FFF3D0046A4D5 /* RLMObservation.mm */; };
		5D659E921BE04556006515A0 /* RLMProperty.mm in Sources */ = {isa = PBXBuildFile; fileRef = E81A1F771955FC9300FDED82 /* RLMProperty.mm */; };
		5D659E931BE04556006515A0 /* RLMQueryUtil.mm in Sources */ = {isa = PBXBuildFile; fileRef = E81A1F791955FC9300FDED82 /* RLMQueryUtil.mm */; };
		5D659E941BE04556006515A0 /* RLMRealm.mm in Sources */ = {isa = PBXBuildFile; fileRef = E81A1F7C1955FC9300FDED82 /* RLMRealm.mm */; };
		5D659E951BE04556006515A0 /* RLMRealmConfiguration.mm in Sources */ = {isa = PBXBuildFile; fileRef = C0D2DD061B6BDEA1004E8919 /* RLMRealmConfiguration.mm */; };
		5D659E961BE04556006515A0 /* RLMRealmUtil.mm in Sources */ = {isa = PBXBuildFile; fileRef = 027A4D221AB100E000AA46F9 /* RLMRealmUtil.mm */; };
		5D659E971BE04556006515A0 /* RLMResults.mm in Sources */ = {isa = PBXBuildFile; fileRef = E81A1F6A1955FC9300FDED82 /* RLMResults.mm */; };
		5D659E981BE04556006515A0 /* RLMSchema.mm in Sources */ = {isa = PBXBuildFile; fileRef = E81A1F7F1955FC9300FDED82 /* RLMSchema.mm */; };
		5D659E991BE04556006515A0 /* RLMSwiftSupport.m in Sources */ = {isa = PBXBuildFile; fileRef = 3F452EC519C2279800AFC154 /* RLMSwiftSupport.m */; };
		5D659E9A1BE04556006515A0 /* RLMUpdateChecker.mm in Sources */ = {isa = PBXBuildFile; fileRef = 3F20DA2119BE1EA6007DE308 /* RLMUpdateChecker.mm */; };
		5D659E9B1BE04556006515A0 /* RLMUtil.mm in Sources */ = {isa = PBXBuildFile; fileRef = E81A1F821955FC9300FDED82 /* RLMUtil.mm */; };
		5D659EA51BE04556006515A0 /* Realm.h in Headers */ = {isa = PBXBuildFile; fileRef = E8D89B9D1955FC6D00CF2B9A /* Realm.h */; settings = {ATTRIBUTES = (Public, ); }; };
		5D659EA71BE04556006515A0 /* RLMAccessor.h in Headers */ = {isa = PBXBuildFile; fileRef = E81A1F631955FC9300FDED82 /* RLMAccessor.h */; settings = {ATTRIBUTES = (Private, ); }; };
		5D659EA91BE04556006515A0 /* RLMArray.h in Headers */ = {isa = PBXBuildFile; fileRef = E81A1F661955FC9300FDED82 /* RLMArray.h */; settings = {ATTRIBUTES = (Public, ); }; };
		5D659EAA1BE04556006515A0 /* RLMArray_Private.h in Headers */ = {isa = PBXBuildFile; fileRef = 0237B5421A856F06004ACD57 /* RLMArray_Private.h */; settings = {ATTRIBUTES = (Private, ); }; };
		5D659EAB1BE04556006515A0 /* RLMCollection.h in Headers */ = {isa = PBXBuildFile; fileRef = 02B8EF5B19E7048D0045A93D /* RLMCollection.h */; settings = {ATTRIBUTES = (Public, ); }; };
		5D659EAC1BE04556006515A0 /* RLMConstants.h in Headers */ = {isa = PBXBuildFile; fileRef = E81A1F6B1955FC9300FDED82 /* RLMConstants.h */; settings = {ATTRIBUTES = (Public, ); }; };
		5D659EAE1BE04556006515A0 /* RLMSwiftCollectionBase.h in Headers */ = {isa = PBXBuildFile; fileRef = 023B19551A3BA90D0067FB81 /* RLMSwiftCollectionBase.h */; settings = {ATTRIBUTES = (Private, ); }; };
		5D659EAF1BE04556006515A0 /* RLMMigration.h in Headers */ = {isa = PBXBuildFile; fileRef = 0207AB7D195DF9FB007EFB12 /* RLMMigration.h */; settings = {ATTRIBUTES = (Public, ); }; };
		5D659EB01BE04556006515A0 /* RLMMigration_Private.h in Headers */ = {isa = PBXBuildFile; fileRef = 0207AB7C195DF9FB007EFB12 /* RLMMigration_Private.h */; settings = {ATTRIBUTES = (Private, ); }; };
		5D659EB11BE04556006515A0 /* RLMObject.h in Headers */ = {isa = PBXBuildFile; fileRef = E81A1F6E1955FC9300FDED82 /* RLMObject.h */; settings = {ATTRIBUTES = (Public, ); }; };
		5D659EB21BE04556006515A0 /* RLMObject_Private.h in Headers */ = {isa = PBXBuildFile; fileRef = E81A1F6D1955FC9300FDED82 /* RLMObject_Private.h */; settings = {ATTRIBUTES = (Private, ); }; };
		5D659EB31BE04556006515A0 /* RLMObjectBase.h in Headers */ = {isa = PBXBuildFile; fileRef = 023B19571A3BA90D0067FB81 /* RLMObjectBase.h */; settings = {ATTRIBUTES = (Public, ); }; };
		5D659EB41BE04556006515A0 /* RLMObjectBase_Dynamic.h in Headers */ = {isa = PBXBuildFile; fileRef = A05FA61E1B62C3900000C9B2 /* RLMObjectBase_Dynamic.h */; settings = {ATTRIBUTES = (Public, ); }; };
		5D659EB51BE04556006515A0 /* RLMObjectSchema.h in Headers */ = {isa = PBXBuildFile; fileRef = E81A1F711955FC9300FDED82 /* RLMObjectSchema.h */; settings = {ATTRIBUTES = (Public, ); }; };
		5D659EB61BE04556006515A0 /* RLMObjectSchema_Private.h in Headers */ = {isa = PBXBuildFile; fileRef = 29EDB8E91A7712E500458D80 /* RLMObjectSchema_Private.h */; settings = {ATTRIBUTES = (Private, ); }; };
		5D659EB81BE04556006515A0 /* RLMObjectStore.h in Headers */ = {isa = PBXBuildFile; fileRef = 29EDB8D71A7703C500458D80 /* RLMObjectStore.h */; settings = {ATTRIBUTES = (Private, ); }; };
		5D659EBC1BE04556006515A0 /* RLMProperty.h in Headers */ = {isa = PBXBuildFile; fileRef = E81A1F761955FC9300FDED82 /* RLMProperty.h */; settings = {ATTRIBUTES = (Public, ); }; };
		5D659EBD1BE04556006515A0 /* RLMProperty_Private.h in Headers */ = {isa = PBXBuildFile; fileRef = E81A1F751955FC9300FDED82 /* RLMProperty_Private.h */; settings = {ATTRIBUTES = (Private, ); }; };
		5D659EBF1BE04556006515A0 /* RLMRealm.h in Headers */ = {isa = PBXBuildFile; fileRef = E81A1F7B1955FC9300FDED82 /* RLMRealm.h */; settings = {ATTRIBUTES = (Public, ); }; };
		5D659EC01BE04556006515A0 /* RLMRealm_Dynamic.h in Headers */ = {isa = PBXBuildFile; fileRef = E8951F01196C96DE00D6461C /* RLMRealm_Dynamic.h */; settings = {ATTRIBUTES = (Public, ); }; };
		5D659EC11BE04556006515A0 /* RLMRealm_Private.h in Headers */ = {isa = PBXBuildFile; fileRef = 29EDB8E01A77070200458D80 /* RLMRealm_Private.h */; settings = {ATTRIBUTES = (Private, ); }; };
		5D659EC21BE04556006515A0 /* RLMRealmConfiguration.h in Headers */ = {isa = PBXBuildFile; fileRef = C0D2DD051B6BDEA1004E8919 /* RLMRealmConfiguration.h */; settings = {ATTRIBUTES = (Public, ); }; };
		5D659EC31BE04556006515A0 /* RLMRealmConfiguration_Private.h in Headers */ = {isa = PBXBuildFile; fileRef = C0D2DD0F1B6BE0DD004E8919 /* RLMRealmConfiguration_Private.h */; settings = {ATTRIBUTES = (Private, ); }; };
		5D659EC51BE04556006515A0 /* RLMResults.h in Headers */ = {isa = PBXBuildFile; fileRef = 02B8EF5819E601D80045A93D /* RLMResults.h */; settings = {ATTRIBUTES = (Public, ); }; };
		5D659EC61BE04556006515A0 /* RLMResults_Private.h in Headers */ = {isa = PBXBuildFile; fileRef = 29EDB8E51A7710B700458D80 /* RLMResults_Private.h */; settings = {ATTRIBUTES = (Private, ); }; };
		5D659EC71BE04556006515A0 /* RLMSchema.h in Headers */ = {isa = PBXBuildFile; fileRef = E81A1F7E1955FC9300FDED82 /* RLMSchema.h */; settings = {ATTRIBUTES = (Public, ); }; };
		5D659EC81BE04556006515A0 /* RLMSchema_Private.h in Headers */ = {isa = PBXBuildFile; fileRef = E81A1F7D1955FC9300FDED82 /* RLMSchema_Private.h */; settings = {ATTRIBUTES = (Private, ); }; };
		5D659EC91BE04556006515A0 /* RLMSwiftSupport.h in Headers */ = {isa = PBXBuildFile; fileRef = 3FE79FF719BA6A5900780C9A /* RLMSwiftSupport.h */; settings = {ATTRIBUTES = (Private, ); }; };
		5D659ED21BE04556006515A0 /* CHANGELOG.md in Resources */ = {isa = PBXBuildFile; fileRef = E81A1FB31955FCE000FDED82 /* CHANGELOG.md */; };
		5D659ED51BE04556006515A0 /* LICENSE in Resources */ = {isa = PBXBuildFile; fileRef = E81A1FB41955FCE000FDED82 /* LICENSE */; };
		5D660FDD1BE98C7C0021E04F /* RealmSwift.framework in Frameworks */ = {isa = PBXBuildFile; fileRef = 5D660FCC1BE98C560021E04F /* RealmSwift.framework */; };
		5D660FF11BE98D670021E04F /* Aliases.swift in Sources */ = {isa = PBXBuildFile; fileRef = 5D660FE31BE98D670021E04F /* Aliases.swift */; };
		5D660FF21BE98D670021E04F /* List.swift in Sources */ = {isa = PBXBuildFile; fileRef = 5D660FE41BE98D670021E04F /* List.swift */; };
		5D660FF31BE98D670021E04F /* Migration.swift in Sources */ = {isa = PBXBuildFile; fileRef = 5D660FE51BE98D670021E04F /* Migration.swift */; };
		5D660FF41BE98D670021E04F /* Object.swift in Sources */ = {isa = PBXBuildFile; fileRef = 5D660FE61BE98D670021E04F /* Object.swift */; };
		5D660FF51BE98D670021E04F /* ObjectSchema.swift in Sources */ = {isa = PBXBuildFile; fileRef = 5D660FE71BE98D670021E04F /* ObjectSchema.swift */; };
		5D660FF61BE98D670021E04F /* Optional.swift in Sources */ = {isa = PBXBuildFile; fileRef = 5D660FE81BE98D670021E04F /* Optional.swift */; };
		5D660FF71BE98D670021E04F /* Property.swift in Sources */ = {isa = PBXBuildFile; fileRef = 5D660FE91BE98D670021E04F /* Property.swift */; };
		5D660FF81BE98D670021E04F /* Realm.swift in Sources */ = {isa = PBXBuildFile; fileRef = 5D660FEA1BE98D670021E04F /* Realm.swift */; };
		5D660FFA1BE98D670021E04F /* RealmConfiguration.swift in Sources */ = {isa = PBXBuildFile; fileRef = 5D660FEC1BE98D670021E04F /* RealmConfiguration.swift */; };
		5D660FFB1BE98D670021E04F /* Results.swift in Sources */ = {isa = PBXBuildFile; fileRef = 5D660FED1BE98D670021E04F /* Results.swift */; };
		5D660FFC1BE98D670021E04F /* Schema.swift in Sources */ = {isa = PBXBuildFile; fileRef = 5D660FEE1BE98D670021E04F /* Schema.swift */; };
		5D660FFD1BE98D670021E04F /* SortDescriptor.swift in Sources */ = {isa = PBXBuildFile; fileRef = 5D660FEF1BE98D670021E04F /* SortDescriptor.swift */; };
		5D660FFE1BE98D670021E04F /* Util.swift in Sources */ = {isa = PBXBuildFile; fileRef = 5D660FF01BE98D670021E04F /* Util.swift */; };
		5D6610161BE98D880021E04F /* ListTests.swift in Sources */ = {isa = PBXBuildFile; fileRef = 5D6610001BE98D880021E04F /* ListTests.swift */; };
		5D6610251BE98D880021E04F /* SwiftTestObjects.swift in Sources */ = {isa = PBXBuildFile; fileRef = 5D6610101BE98D880021E04F /* SwiftTestObjects.swift */; };
		5D6610271BE98D880021E04F /* TestCase.swift in Sources */ = {isa = PBXBuildFile; fileRef = 5D6610121BE98D880021E04F /* TestCase.swift */; };
		5D66102A1BE98DD00021E04F /* Realm.framework in Frameworks */ = {isa = PBXBuildFile; fileRef = 5D659ED91BE04556006515A0 /* Realm.framework */; };
		5D66102E1BE98E500021E04F /* Realm.framework in Embed Frameworks */ = {isa = PBXBuildFile; fileRef = 5D659ED91BE04556006515A0 /* Realm.framework */; settings = {ATTRIBUTES = (CodeSignOnCopy, RemoveHeadersOnCopy, ); }; };
		5D66102F1BE98E540021E04F /* RealmSwift.framework in Embed Frameworks */ = {isa = PBXBuildFile; fileRef = 5D660FCC1BE98C560021E04F /* RealmSwift.framework */; settings = {ATTRIBUTES = (CodeSignOnCopy, RemoveHeadersOnCopy, ); }; };
		5DBEC9B11F719A9D001233EC /* Util.swift in Sources */ = {isa = PBXBuildFile; fileRef = 5D660FF01BE98D670021E04F /* Util.swift */; };
		5DD755831BE056DE002800DA /* RLMAccessor.mm in Sources */ = {isa = PBXBuildFile; fileRef = E81A1F641955FC9300FDED82 /* RLMAccessor.mm */; };
		5DD755841BE056DE002800DA /* RLMAnalytics.mm in Sources */ = {isa = PBXBuildFile; fileRef = E83591931B3DF05C0035F2F3 /* RLMAnalytics.mm */; };
		5DD755851BE056DE002800DA /* RLMArray.mm in Sources */ = {isa = PBXBuildFile; fileRef = E81A1F671955FC9300FDED82 /* RLMArray.mm */; };
		5DD755861BE056DE002800DA /* RLMManagedArray.mm in Sources */ = {isa = PBXBuildFile; fileRef = E81A1F691955FC9300FDED82 /* RLMManagedArray.mm */; };
		5DD755871BE056DE002800DA /* RLMConstants.m in Sources */ = {isa = PBXBuildFile; fileRef = E81A1F6C1955FC9300FDED82 /* RLMConstants.m */; };
		5DD755881BE056DE002800DA /* RLMSwiftCollectionBase.mm in Sources */ = {isa = PBXBuildFile; fileRef = 023B19561A3BA90D0067FB81 /* RLMSwiftCollectionBase.mm */; };
		5DD755891BE056DE002800DA /* RLMMigration.mm in Sources */ = {isa = PBXBuildFile; fileRef = 0207AB7E195DF9FB007EFB12 /* RLMMigration.mm */; };
		5DD7558A1BE056DE002800DA /* RLMObject.mm in Sources */ = {isa = PBXBuildFile; fileRef = E81A1F6F1955FC9300FDED82 /* RLMObject.mm */; };
		5DD7558B1BE056DE002800DA /* RLMObjectBase.mm in Sources */ = {isa = PBXBuildFile; fileRef = 023B19581A3BA90D0067FB81 /* RLMObjectBase.mm */; };
		5DD7558C1BE056DE002800DA /* RLMObjectSchema.mm in Sources */ = {isa = PBXBuildFile; fileRef = E81A1F721955FC9300FDED82 /* RLMObjectSchema.mm */; };
		5DD7558D1BE056DE002800DA /* RLMObjectStore.mm in Sources */ = {isa = PBXBuildFile; fileRef = E81A1F741955FC9300FDED82 /* RLMObjectStore.mm */; };
		5DD7558E1BE056DE002800DA /* RLMObservation.mm in Sources */ = {isa = PBXBuildFile; fileRef = 3F0F02AD1B6FFF3D0046A4D5 /* RLMObservation.mm */; };
		5DD755901BE056DE002800DA /* RLMProperty.mm in Sources */ = {isa = PBXBuildFile; fileRef = E81A1F771955FC9300FDED82 /* RLMProperty.mm */; };
		5DD755911BE056DE002800DA /* RLMQueryUtil.mm in Sources */ = {isa = PBXBuildFile; fileRef = E81A1F791955FC9300FDED82 /* RLMQueryUtil.mm */; };
		5DD755921BE056DE002800DA /* RLMRealm.mm in Sources */ = {isa = PBXBuildFile; fileRef = E81A1F7C1955FC9300FDED82 /* RLMRealm.mm */; };
		5DD755931BE056DE002800DA /* RLMRealmConfiguration.mm in Sources */ = {isa = PBXBuildFile; fileRef = C0D2DD061B6BDEA1004E8919 /* RLMRealmConfiguration.mm */; };
		5DD755941BE056DE002800DA /* RLMRealmUtil.mm in Sources */ = {isa = PBXBuildFile; fileRef = 027A4D221AB100E000AA46F9 /* RLMRealmUtil.mm */; };
		5DD755951BE056DE002800DA /* RLMResults.mm in Sources */ = {isa = PBXBuildFile; fileRef = E81A1F6A1955FC9300FDED82 /* RLMResults.mm */; };
		5DD755961BE056DE002800DA /* RLMSchema.mm in Sources */ = {isa = PBXBuildFile; fileRef = E81A1F7F1955FC9300FDED82 /* RLMSchema.mm */; };
		5DD755971BE056DE002800DA /* RLMSwiftSupport.m in Sources */ = {isa = PBXBuildFile; fileRef = 3F452EC519C2279800AFC154 /* RLMSwiftSupport.m */; };
		5DD755981BE056DE002800DA /* RLMUpdateChecker.mm in Sources */ = {isa = PBXBuildFile; fileRef = 3F20DA2119BE1EA6007DE308 /* RLMUpdateChecker.mm */; };
		5DD755991BE056DE002800DA /* RLMUtil.mm in Sources */ = {isa = PBXBuildFile; fileRef = E81A1F821955FC9300FDED82 /* RLMUtil.mm */; };
		5DD755A31BE056DE002800DA /* Realm.h in Headers */ = {isa = PBXBuildFile; fileRef = E8D89B9D1955FC6D00CF2B9A /* Realm.h */; settings = {ATTRIBUTES = (Public, ); }; };
		5DD755A51BE056DE002800DA /* RLMAccessor.h in Headers */ = {isa = PBXBuildFile; fileRef = E81A1F631955FC9300FDED82 /* RLMAccessor.h */; settings = {ATTRIBUTES = (Private, ); }; };
		5DD755A71BE056DE002800DA /* RLMArray.h in Headers */ = {isa = PBXBuildFile; fileRef = E81A1F661955FC9300FDED82 /* RLMArray.h */; settings = {ATTRIBUTES = (Public, ); }; };
		5DD755A81BE056DE002800DA /* RLMArray_Private.h in Headers */ = {isa = PBXBuildFile; fileRef = 0237B5421A856F06004ACD57 /* RLMArray_Private.h */; settings = {ATTRIBUTES = (Private, ); }; };
		5DD755A91BE056DE002800DA /* RLMCollection.h in Headers */ = {isa = PBXBuildFile; fileRef = 02B8EF5B19E7048D0045A93D /* RLMCollection.h */; settings = {ATTRIBUTES = (Public, ); }; };
		5DD755AA1BE056DE002800DA /* RLMConstants.h in Headers */ = {isa = PBXBuildFile; fileRef = E81A1F6B1955FC9300FDED82 /* RLMConstants.h */; settings = {ATTRIBUTES = (Public, ); }; };
		5DD755AC1BE056DE002800DA /* RLMSwiftCollectionBase.h in Headers */ = {isa = PBXBuildFile; fileRef = 023B19551A3BA90D0067FB81 /* RLMSwiftCollectionBase.h */; settings = {ATTRIBUTES = (Private, ); }; };
		5DD755AD1BE056DE002800DA /* RLMMigration.h in Headers */ = {isa = PBXBuildFile; fileRef = 0207AB7D195DF9FB007EFB12 /* RLMMigration.h */; settings = {ATTRIBUTES = (Public, ); }; };
		5DD755AE1BE056DE002800DA /* RLMMigration_Private.h in Headers */ = {isa = PBXBuildFile; fileRef = 0207AB7C195DF9FB007EFB12 /* RLMMigration_Private.h */; settings = {ATTRIBUTES = (Private, ); }; };
		5DD755AF1BE056DE002800DA /* RLMObject.h in Headers */ = {isa = PBXBuildFile; fileRef = E81A1F6E1955FC9300FDED82 /* RLMObject.h */; settings = {ATTRIBUTES = (Public, ); }; };
		5DD755B01BE056DE002800DA /* RLMObject_Private.h in Headers */ = {isa = PBXBuildFile; fileRef = E81A1F6D1955FC9300FDED82 /* RLMObject_Private.h */; settings = {ATTRIBUTES = (Private, ); }; };
		5DD755B11BE056DE002800DA /* RLMObjectBase.h in Headers */ = {isa = PBXBuildFile; fileRef = 023B19571A3BA90D0067FB81 /* RLMObjectBase.h */; settings = {ATTRIBUTES = (Public, ); }; };
		5DD755B21BE056DE002800DA /* RLMObjectBase_Dynamic.h in Headers */ = {isa = PBXBuildFile; fileRef = A05FA61E1B62C3900000C9B2 /* RLMObjectBase_Dynamic.h */; settings = {ATTRIBUTES = (Public, ); }; };
		5DD755B31BE056DE002800DA /* RLMObjectSchema.h in Headers */ = {isa = PBXBuildFile; fileRef = E81A1F711955FC9300FDED82 /* RLMObjectSchema.h */; settings = {ATTRIBUTES = (Public, ); }; };
		5DD755B41BE056DE002800DA /* RLMObjectSchema_Private.h in Headers */ = {isa = PBXBuildFile; fileRef = 29EDB8E91A7712E500458D80 /* RLMObjectSchema_Private.h */; settings = {ATTRIBUTES = (Private, ); }; };
		5DD755B61BE056DE002800DA /* RLMObjectStore.h in Headers */ = {isa = PBXBuildFile; fileRef = 29EDB8D71A7703C500458D80 /* RLMObjectStore.h */; settings = {ATTRIBUTES = (Private, ); }; };
		5DD755BA1BE056DE002800DA /* RLMProperty.h in Headers */ = {isa = PBXBuildFile; fileRef = E81A1F761955FC9300FDED82 /* RLMProperty.h */; settings = {ATTRIBUTES = (Public, ); }; };
		5DD755BB1BE056DE002800DA /* RLMProperty_Private.h in Headers */ = {isa = PBXBuildFile; fileRef = E81A1F751955FC9300FDED82 /* RLMProperty_Private.h */; settings = {ATTRIBUTES = (Private, ); }; };
		5DD755BD1BE056DE002800DA /* RLMRealm.h in Headers */ = {isa = PBXBuildFile; fileRef = E81A1F7B1955FC9300FDED82 /* RLMRealm.h */; settings = {ATTRIBUTES = (Public, ); }; };
		5DD755BE1BE056DE002800DA /* RLMRealm_Dynamic.h in Headers */ = {isa = PBXBuildFile; fileRef = E8951F01196C96DE00D6461C /* RLMRealm_Dynamic.h */; settings = {ATTRIBUTES = (Public, ); }; };
		5DD755BF1BE056DE002800DA /* RLMRealm_Private.h in Headers */ = {isa = PBXBuildFile; fileRef = 29EDB8E01A77070200458D80 /* RLMRealm_Private.h */; settings = {ATTRIBUTES = (Private, ); }; };
		5DD755C01BE056DE002800DA /* RLMRealmConfiguration.h in Headers */ = {isa = PBXBuildFile; fileRef = C0D2DD051B6BDEA1004E8919 /* RLMRealmConfiguration.h */; settings = {ATTRIBUTES = (Public, ); }; };
		5DD755C11BE056DE002800DA /* RLMRealmConfiguration_Private.h in Headers */ = {isa = PBXBuildFile; fileRef = C0D2DD0F1B6BE0DD004E8919 /* RLMRealmConfiguration_Private.h */; settings = {ATTRIBUTES = (Private, ); }; };
		5DD755C31BE056DE002800DA /* RLMResults.h in Headers */ = {isa = PBXBuildFile; fileRef = 02B8EF5819E601D80045A93D /* RLMResults.h */; settings = {ATTRIBUTES = (Public, ); }; };
		5DD755C41BE056DE002800DA /* RLMResults_Private.h in Headers */ = {isa = PBXBuildFile; fileRef = 29EDB8E51A7710B700458D80 /* RLMResults_Private.h */; settings = {ATTRIBUTES = (Private, ); }; };
		5DD755C51BE056DE002800DA /* RLMSchema.h in Headers */ = {isa = PBXBuildFile; fileRef = E81A1F7E1955FC9300FDED82 /* RLMSchema.h */; settings = {ATTRIBUTES = (Public, ); }; };
		5DD755C61BE056DE002800DA /* RLMSchema_Private.h in Headers */ = {isa = PBXBuildFile; fileRef = E81A1F7D1955FC9300FDED82 /* RLMSchema_Private.h */; settings = {ATTRIBUTES = (Private, ); }; };
		5DD755C71BE056DE002800DA /* RLMSwiftSupport.h in Headers */ = {isa = PBXBuildFile; fileRef = 3FE79FF719BA6A5900780C9A /* RLMSwiftSupport.h */; settings = {ATTRIBUTES = (Private, ); }; };
		5DD755E21BE05DAF002800DA /* Realm.framework in Frameworks */ = {isa = PBXBuildFile; fileRef = 5DD755CF1BE056DE002800DA /* Realm.framework */; };
		6807E64A2487E8660096066F /* RLMPushClient.h in Headers */ = {isa = PBXBuildFile; fileRef = 6807E6492487E8660096066F /* RLMPushClient.h */; settings = {ATTRIBUTES = (Public, ); }; };
		6807E64C2487F7220096066F /* RLMPushClient.mm in Sources */ = {isa = PBXBuildFile; fileRef = 6807E64B2487F7220096066F /* RLMPushClient.mm */; };
		6807E64D2487F7220096066F /* RLMPushClient.mm in Sources */ = {isa = PBXBuildFile; fileRef = 6807E64B2487F7220096066F /* RLMPushClient.mm */; };
		6807E64F2487F9210096066F /* RLMPushClient_Private.hpp in Headers */ = {isa = PBXBuildFile; fileRef = 6807E64E2487F9210096066F /* RLMPushClient_Private.hpp */; settings = {ATTRIBUTES = (Private, ); }; };
		6807E6502487F9210096066F /* RLMPushClient_Private.hpp in Headers */ = {isa = PBXBuildFile; fileRef = 6807E64E2487F9210096066F /* RLMPushClient_Private.hpp */; settings = {ATTRIBUTES = (Private, ); }; };
		681EE33B25EE8E1400A9DEC5 /* AnyRealmValue.swift in Sources */ = {isa = PBXBuildFile; fileRef = 681EE33A25EE8E1400A9DEC5 /* AnyRealmValue.swift */; };
		681EE34725EE8E5600A9DEC5 /* ObjectiveCSupport+AnyRealmValue.swift in Sources */ = {isa = PBXBuildFile; fileRef = 681EE34625EE8E5600A9DEC5 /* ObjectiveCSupport+AnyRealmValue.swift */; };
		684BE25224927ACA00F122B1 /* RLMPushClient.h in Headers */ = {isa = PBXBuildFile; fileRef = 6807E6492487E8660096066F /* RLMPushClient.h */; settings = {ATTRIBUTES = (Public, ); }; };
		68A7B91D2543538B00C703BC /* RLMSupport.swift in Sources */ = {isa = PBXBuildFile; fileRef = E88C36FF19745E5500C9963D /* RLMSupport.swift */; };
		AC7D182D261F2F560080E1D2 /* RLMObjectServerPartitionTests.mm in Sources */ = {isa = PBXBuildFile; fileRef = AC7D182B261F2F560080E1D2 /* RLMObjectServerPartitionTests.mm */; };
		AC7D182E261F2F560080E1D2 /* SwiftObjectServerPartitionTests.swift in Sources */ = {isa = PBXBuildFile; fileRef = AC7D182C261F2F560080E1D2 /* SwiftObjectServerPartitionTests.swift */; };
		C042A48D1B7522A900771ED2 /* RealmConfigurationTests.mm in Sources */ = {isa = PBXBuildFile; fileRef = C042A48C1B7522A900771ED2 /* RealmConfigurationTests.mm */; };
		C042A48E1B7522A900771ED2 /* RealmConfigurationTests.mm in Sources */ = {isa = PBXBuildFile; fileRef = C042A48C1B7522A900771ED2 /* RealmConfigurationTests.mm */; };
		C0CDC0821B38DABA00C5716D /* UtilTests.mm in Sources */ = {isa = PBXBuildFile; fileRef = 021A88311AAFB5BE00EEAC84 /* UtilTests.mm */; };
		C0CDC0831B38DABB00C5716D /* UtilTests.mm in Sources */ = {isa = PBXBuildFile; fileRef = 021A88311AAFB5BE00EEAC84 /* UtilTests.mm */; };
		CF040494263DF0AA00F9AEE0 /* PrimitiveMapTests.swift in Sources */ = {isa = PBXBuildFile; fileRef = CF040493263DF0A900F9AEE0 /* PrimitiveMapTests.swift */; };
		CF052EFB25DEB671008EEF86 /* DictionaryPropertyTests.m in Sources */ = {isa = PBXBuildFile; fileRef = CF052EFA25DEB671008EEF86 /* DictionaryPropertyTests.m */; };
		CF052EFC25DEB671008EEF86 /* DictionaryPropertyTests.m in Sources */ = {isa = PBXBuildFile; fileRef = CF052EFA25DEB671008EEF86 /* DictionaryPropertyTests.m */; };
		CF087567260B98CF00B9BE60 /* SwiftCollectionSyncTests.swift in Sources */ = {isa = PBXBuildFile; fileRef = CF087566260B98CF00B9BE60 /* SwiftCollectionSyncTests.swift */; };
		CF08757D260B98E100B9BE60 /* RLMCollectionSyncTests.mm in Sources */ = {isa = PBXBuildFile; fileRef = CF08757C260B98E100B9BE60 /* RLMCollectionSyncTests.mm */; };
		CF330BBE24E57D5F00F07EE2 /* RLMWatchTestUtility.m in Sources */ = {isa = PBXBuildFile; fileRef = CF330BBD24E57D5F00F07EE2 /* RLMWatchTestUtility.m */; };
		CF44461E26121C6800BAFDB4 /* RealmProperty.swift in Sources */ = {isa = PBXBuildFile; fileRef = CF44461D26121C6800BAFDB4 /* RealmProperty.swift */; };
		CF6E0482242A141200DB7F14 /* RLMEmailPasswordAuth.h in Headers */ = {isa = PBXBuildFile; fileRef = CF6E0480242A141200DB7F14 /* RLMEmailPasswordAuth.h */; settings = {ATTRIBUTES = (Public, ); }; };
		CF6E0483242A141200DB7F14 /* RLMEmailPasswordAuth.mm in Sources */ = {isa = PBXBuildFile; fileRef = CF6E0481242A141200DB7F14 /* RLMEmailPasswordAuth.mm */; };
		CF6E0486242A321200DB7F14 /* RLMProviderClient.h in Headers */ = {isa = PBXBuildFile; fileRef = CF6E0484242A321200DB7F14 /* RLMProviderClient.h */; settings = {ATTRIBUTES = (Public, ); }; };
		CF6E0487242A321200DB7F14 /* RLMProviderClient.mm in Sources */ = {isa = PBXBuildFile; fileRef = CF6E0485242A321200DB7F14 /* RLMProviderClient.mm */; };
		CF6E048A242A4B6D00DB7F14 /* RLMProviderClient.mm in Sources */ = {isa = PBXBuildFile; fileRef = CF6E0485242A321200DB7F14 /* RLMProviderClient.mm */; };
		CF6E048B242A4B6F00DB7F14 /* RLMProviderClient.h in Headers */ = {isa = PBXBuildFile; fileRef = CF6E0484242A321200DB7F14 /* RLMProviderClient.h */; settings = {ATTRIBUTES = (Public, ); }; };
		CF6E048C242A4B7100DB7F14 /* RLMEmailPasswordAuth.mm in Sources */ = {isa = PBXBuildFile; fileRef = CF6E0481242A141200DB7F14 /* RLMEmailPasswordAuth.mm */; };
		CF6E048D242A4B7400DB7F14 /* RLMEmailPasswordAuth.h in Headers */ = {isa = PBXBuildFile; fileRef = CF6E0480242A141200DB7F14 /* RLMEmailPasswordAuth.h */; settings = {ATTRIBUTES = (Public, ); }; };
		CF76F7DD24816AAB00890DD2 /* RLMUpdateResult.mm in Sources */ = {isa = PBXBuildFile; fileRef = CF76F7CB24816AA800890DD2 /* RLMUpdateResult.mm */; };
		CF76F7DE24816AAB00890DD2 /* RLMUpdateResult.mm in Sources */ = {isa = PBXBuildFile; fileRef = CF76F7CB24816AA800890DD2 /* RLMUpdateResult.mm */; };
		CF76F7DF24816AAB00890DD2 /* RLMUpdateResult.h in Headers */ = {isa = PBXBuildFile; fileRef = CF76F7CC24816AA800890DD2 /* RLMUpdateResult.h */; settings = {ATTRIBUTES = (Public, ); }; };
		CF76F7E024816AAB00890DD2 /* RLMUpdateResult.h in Headers */ = {isa = PBXBuildFile; fileRef = CF76F7CC24816AA800890DD2 /* RLMUpdateResult.h */; settings = {ATTRIBUTES = (Public, ); }; };
		CF76F7E524816AAB00890DD2 /* RLMMongoCollection.h in Headers */ = {isa = PBXBuildFile; fileRef = CF76F7CF24816AA900890DD2 /* RLMMongoCollection.h */; settings = {ATTRIBUTES = (Public, ); }; };
		CF76F7E624816AAB00890DD2 /* RLMMongoCollection.h in Headers */ = {isa = PBXBuildFile; fileRef = CF76F7CF24816AA900890DD2 /* RLMMongoCollection.h */; settings = {ATTRIBUTES = (Public, ); }; };
		CF76F7E724816AAB00890DD2 /* RLMFindOptions.mm in Sources */ = {isa = PBXBuildFile; fileRef = CF76F7D024816AAA00890DD2 /* RLMFindOptions.mm */; };
		CF76F7E824816AAB00890DD2 /* RLMFindOptions.mm in Sources */ = {isa = PBXBuildFile; fileRef = CF76F7D024816AAA00890DD2 /* RLMFindOptions.mm */; };
		CF76F7E924816AAB00890DD2 /* RLMMongoCollection.mm in Sources */ = {isa = PBXBuildFile; fileRef = CF76F7D124816AAA00890DD2 /* RLMMongoCollection.mm */; };
		CF76F7EA24816AAB00890DD2 /* RLMMongoCollection.mm in Sources */ = {isa = PBXBuildFile; fileRef = CF76F7D124816AAA00890DD2 /* RLMMongoCollection.mm */; };
		CF76F7F124816AAB00890DD2 /* RLMMongoClient.mm in Sources */ = {isa = PBXBuildFile; fileRef = CF76F7D524816AAA00890DD2 /* RLMMongoClient.mm */; };
		CF76F7F224816AAB00890DD2 /* RLMMongoClient.mm in Sources */ = {isa = PBXBuildFile; fileRef = CF76F7D524816AAA00890DD2 /* RLMMongoClient.mm */; };
		CF76F7F324816AAB00890DD2 /* RLMFindOneAndModifyOptions.h in Headers */ = {isa = PBXBuildFile; fileRef = CF76F7D624816AAA00890DD2 /* RLMFindOneAndModifyOptions.h */; settings = {ATTRIBUTES = (Public, ); }; };
		CF76F7F424816AAB00890DD2 /* RLMFindOneAndModifyOptions.h in Headers */ = {isa = PBXBuildFile; fileRef = CF76F7D624816AAA00890DD2 /* RLMFindOneAndModifyOptions.h */; settings = {ATTRIBUTES = (Public, ); }; };
		CF76F7F524816AAB00890DD2 /* RLMFindOptions.h in Headers */ = {isa = PBXBuildFile; fileRef = CF76F7D724816AAA00890DD2 /* RLMFindOptions.h */; settings = {ATTRIBUTES = (Public, ); }; };
		CF76F7F624816AAB00890DD2 /* RLMFindOptions.h in Headers */ = {isa = PBXBuildFile; fileRef = CF76F7D724816AAA00890DD2 /* RLMFindOptions.h */; settings = {ATTRIBUTES = (Public, ); }; };
		CF76F7F924816AAB00890DD2 /* RLMMongoDatabase.h in Headers */ = {isa = PBXBuildFile; fileRef = CF76F7D924816AAB00890DD2 /* RLMMongoDatabase.h */; settings = {ATTRIBUTES = (Public, ); }; };
		CF76F7FA24816AAB00890DD2 /* RLMMongoDatabase.h in Headers */ = {isa = PBXBuildFile; fileRef = CF76F7D924816AAB00890DD2 /* RLMMongoDatabase.h */; settings = {ATTRIBUTES = (Public, ); }; };
		CF76F7FB24816AAB00890DD2 /* RLMMongoClient.h in Headers */ = {isa = PBXBuildFile; fileRef = CF76F7DA24816AAB00890DD2 /* RLMMongoClient.h */; settings = {ATTRIBUTES = (Public, ); }; };
		CF76F7FC24816AAB00890DD2 /* RLMMongoClient.h in Headers */ = {isa = PBXBuildFile; fileRef = CF76F7DA24816AAB00890DD2 /* RLMMongoClient.h */; settings = {ATTRIBUTES = (Public, ); }; };
		CF76F7FD24816AAB00890DD2 /* RLMFindOneAndModifyOptions.mm in Sources */ = {isa = PBXBuildFile; fileRef = CF76F7DB24816AAB00890DD2 /* RLMFindOneAndModifyOptions.mm */; };
		CF76F7FE24816AAB00890DD2 /* RLMFindOneAndModifyOptions.mm in Sources */ = {isa = PBXBuildFile; fileRef = CF76F7DB24816AAB00890DD2 /* RLMFindOneAndModifyOptions.mm */; };
		CF76F80224816B3800890DD2 /* MongoClient.swift in Sources */ = {isa = PBXBuildFile; fileRef = CF76F80124816B3800890DD2 /* MongoClient.swift */; };
		CF986D1E25AE3B090039D287 /* RLMSet_Private.h in Headers */ = {isa = PBXBuildFile; fileRef = CF986D1A25AE3B080039D287 /* RLMSet_Private.h */; settings = {ATTRIBUTES = (Private, ); }; };
		CF986D1F25AE3B090039D287 /* RLMSet_Private.h in Headers */ = {isa = PBXBuildFile; fileRef = CF986D1A25AE3B080039D287 /* RLMSet_Private.h */; settings = {ATTRIBUTES = (Private, ); }; };
		CF986D2025AE3B090039D287 /* RLMSet.mm in Sources */ = {isa = PBXBuildFile; fileRef = CF986D1B25AE3B080039D287 /* RLMSet.mm */; };
		CF986D2125AE3B090039D287 /* RLMSet.mm in Sources */ = {isa = PBXBuildFile; fileRef = CF986D1B25AE3B080039D287 /* RLMSet.mm */; };
		CF986D2425AE3B090039D287 /* RLMSet.h in Headers */ = {isa = PBXBuildFile; fileRef = CF986D1D25AE3B090039D287 /* RLMSet.h */; settings = {ATTRIBUTES = (Public, ); }; };
		CF986D2525AE3B090039D287 /* RLMSet.h in Headers */ = {isa = PBXBuildFile; fileRef = CF986D1D25AE3B090039D287 /* RLMSet.h */; settings = {ATTRIBUTES = (Public, ); }; };
		CF986D3125AE3BD40039D287 /* PrimitiveSetPropertyTests.m in Sources */ = {isa = PBXBuildFile; fileRef = CF986D2F25AE3BD40039D287 /* PrimitiveSetPropertyTests.m */; };
		CF986D3225AE3BD40039D287 /* PrimitiveSetPropertyTests.m in Sources */ = {isa = PBXBuildFile; fileRef = CF986D2F25AE3BD40039D287 /* PrimitiveSetPropertyTests.m */; };
		CF986D3325AE3BD40039D287 /* SetPropertyTests.m in Sources */ = {isa = PBXBuildFile; fileRef = CF986D3025AE3BD40039D287 /* SetPropertyTests.m */; };
		CF986D3425AE3BD40039D287 /* SetPropertyTests.m in Sources */ = {isa = PBXBuildFile; fileRef = CF986D3025AE3BD40039D287 /* SetPropertyTests.m */; };
		CF986D6625AE3C540039D287 /* SwiftSetPropertyTests.swift in Sources */ = {isa = PBXBuildFile; fileRef = CF986D4725AE3C420039D287 /* SwiftSetPropertyTests.swift */; };
		CF986D7025AE3C550039D287 /* SwiftSetPropertyTests.swift in Sources */ = {isa = PBXBuildFile; fileRef = CF986D4725AE3C420039D287 /* SwiftSetPropertyTests.swift */; };
		CF986D8325AE3C590039D287 /* SwiftSetTests.swift in Sources */ = {isa = PBXBuildFile; fileRef = CF986D4825AE3C420039D287 /* SwiftSetTests.swift */; };
		CF986D8425AE3C5A0039D287 /* SwiftSetTests.swift in Sources */ = {isa = PBXBuildFile; fileRef = CF986D4825AE3C420039D287 /* SwiftSetTests.swift */; };
		CF986DE225AE3EC70039D287 /* MutableSetTests.swift in Sources */ = {isa = PBXBuildFile; fileRef = CF986DE125AE3EC70039D287 /* MutableSetTests.swift */; };
		CF986DF625AE3EDF0039D287 /* PrimitiveMutableSetTests.swift in Sources */ = {isa = PBXBuildFile; fileRef = CF986DF525AE3EDF0039D287 /* PrimitiveMutableSetTests.swift */; };
		CF9881C125DABC6500BD7E4F /* RLMManagedDictionary.mm in Sources */ = {isa = PBXBuildFile; fileRef = CF9881C025DABC6500BD7E4F /* RLMManagedDictionary.mm */; };
		CFAEF761242B5F9A00EAF721 /* RLMAPIKeyAuth.h in Headers */ = {isa = PBXBuildFile; fileRef = CFAEF75F242B5F9A00EAF721 /* RLMAPIKeyAuth.h */; settings = {ATTRIBUTES = (Public, ); }; };
		CFAEF762242B5F9A00EAF721 /* RLMAPIKeyAuth.mm in Sources */ = {isa = PBXBuildFile; fileRef = CFAEF760242B5F9A00EAF721 /* RLMAPIKeyAuth.mm */; };
		CFAEF765242B672700EAF721 /* RLMUserAPIKey.h in Headers */ = {isa = PBXBuildFile; fileRef = CFAEF763242B672700EAF721 /* RLMUserAPIKey.h */; settings = {ATTRIBUTES = (Public, ); }; };
		CFAEF766242B672700EAF721 /* RLMUserAPIKey.mm in Sources */ = {isa = PBXBuildFile; fileRef = CFAEF764242B672700EAF721 /* RLMUserAPIKey.mm */; };
		CFB4313A243DF87100471C18 /* App.swift in Sources */ = {isa = PBXBuildFile; fileRef = CFB43139243DF87100471C18 /* App.swift */; };
		CFB674A324EEE9CB00FBF0B8 /* WatchTestUtility.swift in Sources */ = {isa = PBXBuildFile; fileRef = CFB674A224EEE9CB00FBF0B8 /* WatchTestUtility.swift */; };
		CFD8D12025BB0B8B0037FE4D /* RLMManagedSet.mm in Sources */ = {isa = PBXBuildFile; fileRef = CFD8D11F25BB0B8B0037FE4D /* RLMManagedSet.mm */; };
		CFD8D13325BB0B900037FE4D /* RLMManagedSet.mm in Sources */ = {isa = PBXBuildFile; fileRef = CFD8D11F25BB0B8B0037FE4D /* RLMManagedSet.mm */; };
		CFE9CE31265554FB00BF96D6 /* MutableSet.swift in Sources */ = {isa = PBXBuildFile; fileRef = CF986D8E25AE3C980039D287 /* MutableSet.swift */; };
		CFE9CE3326555BBD00BF96D6 /* RealmKeyedCollection.swift in Sources */ = {isa = PBXBuildFile; fileRef = CFE9CE3226555BBD00BF96D6 /* RealmKeyedCollection.swift */; };
		CFFC8CC8262310C800929608 /* AnyRealmValueTests.swift in Sources */ = {isa = PBXBuildFile; fileRef = CFFC8CC7262310C800929608 /* AnyRealmValueTests.swift */; };
		CFFECBAA250646820010F585 /* Decimal128Tests.swift in Sources */ = {isa = PBXBuildFile; fileRef = CFFECBA8250646750010F585 /* Decimal128Tests.swift */; };
		CFFECBAD250667B20010F585 /* Decimal128Tests.m in Sources */ = {isa = PBXBuildFile; fileRef = CFFECBAB250667A90010F585 /* Decimal128Tests.m */; };
		CFFECBAE250667B20010F585 /* Decimal128Tests.m in Sources */ = {isa = PBXBuildFile; fileRef = CFFECBAB250667A90010F585 /* Decimal128Tests.m */; };
		CFFECBB0250690EA0010F585 /* ObjectIdTests.m in Sources */ = {isa = PBXBuildFile; fileRef = CFFECBAF250690EA0010F585 /* ObjectIdTests.m */; };
		CFFECBB1250690EA0010F585 /* ObjectIdTests.m in Sources */ = {isa = PBXBuildFile; fileRef = CFFECBAF250690EA0010F585 /* ObjectIdTests.m */; };
		CFFECBB525078EC40010F585 /* ObjectIdTests.swift in Sources */ = {isa = PBXBuildFile; fileRef = CFFECBB225078D100010F585 /* ObjectIdTests.swift */; };
		E81A1FD51955FE0100FDED82 /* ArrayPropertyTests.m in Sources */ = {isa = PBXBuildFile; fileRef = E81A1FB81955FE0100FDED82 /* ArrayPropertyTests.m */; settings = {COMPILER_FLAGS = "-fobjc-arc-exceptions"; }; };
		E81A1FDB1955FE0100FDED82 /* EnumeratorTests.m in Sources */ = {isa = PBXBuildFile; fileRef = E81A1FBB1955FE0100FDED82 /* EnumeratorTests.m */; settings = {COMPILER_FLAGS = "-fobjc-arc-exceptions"; }; };
		E81A1FDD1955FE0100FDED82 /* LinkTests.m in Sources */ = {isa = PBXBuildFile; fileRef = E81A1FBC1955FE0100FDED82 /* LinkTests.m */; settings = {COMPILER_FLAGS = "-fobjc-arc-exceptions"; }; };
		E81A1FE11955FE0100FDED82 /* ObjectInterfaceTests.m in Sources */ = {isa = PBXBuildFile; fileRef = E81A1FBE1955FE0100FDED82 /* ObjectInterfaceTests.m */; settings = {COMPILER_FLAGS = "-fobjc-arc-exceptions"; }; };
		E81A1FE31955FE0100FDED82 /* ObjectTests.m in Sources */ = {isa = PBXBuildFile; fileRef = E81A1FBF1955FE0100FDED82 /* ObjectTests.m */; settings = {COMPILER_FLAGS = "-fobjc-arc-exceptions"; }; };
		E81A1FE71955FE0100FDED82 /* QueryTests.m in Sources */ = {isa = PBXBuildFile; fileRef = E81A1FC11955FE0100FDED82 /* QueryTests.m */; };
		E81A1FEB1955FE0100FDED82 /* RealmTests.mm in Sources */ = {isa = PBXBuildFile; fileRef = E81A1FC31955FE0100FDED82 /* RealmTests.mm */; };
		E81A20021955FE0100FDED82 /* TransactionTests.m in Sources */ = {isa = PBXBuildFile; fileRef = E81A1FD11955FE0100FDED82 /* TransactionTests.m */; };
		E8267FE31D90B79000E001C7 /* Realm.framework in Frameworks */ = {isa = PBXBuildFile; fileRef = 5D659ED91BE04556006515A0 /* Realm.framework */; };
		E8267FE51D90B79000E001C7 /* Realm.framework in Embed Frameworks */ = {isa = PBXBuildFile; fileRef = 5D659ED91BE04556006515A0 /* Realm.framework */; settings = {ATTRIBUTES = (CodeSignOnCopy, RemoveHeadersOnCopy, ); }; };
		E8267FF11D90B8E700E001C7 /* RLMObjectServerTests.mm in Sources */ = {isa = PBXBuildFile; fileRef = E8267FF01D90B8E700E001C7 /* RLMObjectServerTests.mm */; };
		E856D213195615A900FB2FCF /* TransactionTests.m in Sources */ = {isa = PBXBuildFile; fileRef = E81A1FD11955FE0100FDED82 /* TransactionTests.m */; settings = {COMPILER_FLAGS = "-fobjc-arc-exceptions"; }; };
		E856D214195615A900FB2FCF /* ArrayPropertyTests.m in Sources */ = {isa = PBXBuildFile; fileRef = E81A1FB81955FE0100FDED82 /* ArrayPropertyTests.m */; settings = {COMPILER_FLAGS = "-fobjc-arc-exceptions"; }; };
		E856D216195615A900FB2FCF /* DynamicTests.m in Sources */ = {isa = PBXBuildFile; fileRef = E81A1FBA1955FE0100FDED82 /* DynamicTests.m */; settings = {COMPILER_FLAGS = "-fobjc-arc-exceptions"; }; };
		E856D217195615A900FB2FCF /* EnumeratorTests.m in Sources */ = {isa = PBXBuildFile; fileRef = E81A1FBB1955FE0100FDED82 /* EnumeratorTests.m */; settings = {COMPILER_FLAGS = "-fobjc-arc-exceptions"; }; };
		E856D218195615A900FB2FCF /* LinkTests.m in Sources */ = {isa = PBXBuildFile; fileRef = E81A1FBC1955FE0100FDED82 /* LinkTests.m */; settings = {COMPILER_FLAGS = "-fobjc-arc-exceptions"; }; };
		E856D21A195615A900FB2FCF /* ObjectInterfaceTests.m in Sources */ = {isa = PBXBuildFile; fileRef = E81A1FBE1955FE0100FDED82 /* ObjectInterfaceTests.m */; };
		E856D21B195615A900FB2FCF /* ObjectTests.m in Sources */ = {isa = PBXBuildFile; fileRef = E81A1FBF1955FE0100FDED82 /* ObjectTests.m */; };
		E856D21D195615A900FB2FCF /* QueryTests.m in Sources */ = {isa = PBXBuildFile; fileRef = E81A1FC11955FE0100FDED82 /* QueryTests.m */; };
		E856D21E195615A900FB2FCF /* RealmTests.mm in Sources */ = {isa = PBXBuildFile; fileRef = E81A1FC31955FE0100FDED82 /* RealmTests.mm */; };
		E8917598197A1B350068ACC6 /* UnicodeTests.m in Sources */ = {isa = PBXBuildFile; fileRef = E8917597197A1B350068ACC6 /* UnicodeTests.m */; };
		E8917599197A1B350068ACC6 /* UnicodeTests.m in Sources */ = {isa = PBXBuildFile; fileRef = E8917597197A1B350068ACC6 /* UnicodeTests.m */; };
		E8AE7C261EA436F800CDFF9A /* CompactionTests.swift in Sources */ = {isa = PBXBuildFile; fileRef = E8AE7C251EA436F800CDFF9A /* CompactionTests.swift */; };
		E8C6EAF41DD66C0C00EC1A03 /* RLMSyncUtil_Private.h in Headers */ = {isa = PBXBuildFile; fileRef = 1A1C6E241D3FFCF70077B6E7 /* RLMSyncUtil_Private.h */; settings = {ATTRIBUTES = (Private, ); }; };
		E8C6EAF51DD66C0C00EC1A03 /* RLMSyncUtil_Private.h in Headers */ = {isa = PBXBuildFile; fileRef = 1A1C6E241D3FFCF70077B6E7 /* RLMSyncUtil_Private.h */; settings = {ATTRIBUTES = (Private, ); }; };
		E8DA16F81E81210D0055141C /* CompactionTests.m in Sources */ = {isa = PBXBuildFile; fileRef = E8DA16F71E81210D0055141C /* CompactionTests.m */; };
		E8DA16F91E81210D0055141C /* CompactionTests.m in Sources */ = {isa = PBXBuildFile; fileRef = E8DA16F71E81210D0055141C /* CompactionTests.m */; };
		E8F992BE1F1401C100F634B5 /* RLMObjectBase_Private.h in Headers */ = {isa = PBXBuildFile; fileRef = E8F992BD1F1401C100F634B5 /* RLMObjectBase_Private.h */; settings = {ATTRIBUTES = (Private, ); }; };
		E8F992BF1F1401C100F634B5 /* RLMObjectBase_Private.h in Headers */ = {isa = PBXBuildFile; fileRef = E8F992BD1F1401C100F634B5 /* RLMObjectBase_Private.h */; settings = {ATTRIBUTES = (Private, ); }; };
/* End PBXBuildFile section */

/* Begin PBXContainerItemProxy section */
		3F9D917E2152D41A00474F09 /* PBXContainerItemProxy */ = {
			isa = PBXContainerItemProxy;
			containerPortal = E8D89B8F1955FC6D00CF2B9A /* Project object */;
			proxyType = 1;
			remoteGlobalIDString = 3F1A5E711992EB7400F45F4C;
			remoteInfo = TestHost;
		};
		3F9D91892152D47B00474F09 /* PBXContainerItemProxy */ = {
			isa = PBXContainerItemProxy;
			containerPortal = E8D89B8F1955FC6D00CF2B9A /* Project object */;
			proxyType = 1;
			remoteGlobalIDString = 3F9D91802152D42F00474F09;
			remoteInfo = "TestHost static";
		};
		3FC8BF34212B79F4001C2025 /* PBXContainerItemProxy */ = {
			isa = PBXContainerItemProxy;
			containerPortal = E8D89B8F1955FC6D00CF2B9A /* Project object */;
			proxyType = 1;
			remoteGlobalIDString = 3F1A5E711992EB7400F45F4C;
			remoteInfo = TestHost;
		};
		49E57A1B245C5B0E004AF428 /* PBXContainerItemProxy */ = {
			isa = PBXContainerItemProxy;
			containerPortal = E8D89B8F1955FC6D00CF2B9A /* Project object */;
			proxyType = 1;
			remoteGlobalIDString = 49E57A16245C3F31004AF428;
			remoteInfo = "Download BaaS";
		};
		534DF4CF25B86F3A00655AE2 /* PBXContainerItemProxy */ = {
			isa = PBXContainerItemProxy;
			containerPortal = E8D89B8F1955FC6D00CF2B9A /* Project object */;
			proxyType = 1;
			remoteGlobalIDString = 53124AB725B71AF600771CE4;
			remoteInfo = SwiftUITestHost;
		};
		537689AB24A7DD060008E57B /* PBXContainerItemProxy */ = {
			isa = PBXContainerItemProxy;
			containerPortal = E8D89B8F1955FC6D00CF2B9A /* Project object */;
			proxyType = 1;
			remoteGlobalIDString = 5D660FCB1BE98C560021E04F;
			remoteInfo = RealmSwift;
		};
		53BBF08C25B7436F00D225AD /* PBXContainerItemProxy */ = {
			isa = PBXContainerItemProxy;
			containerPortal = E8D89B8F1955FC6D00CF2B9A /* Project object */;
			proxyType = 1;
			remoteGlobalIDString = 5D660FCB1BE98C560021E04F;
			remoteInfo = RealmSwift;
		};
		5D6157011BE0A3A100A4BD3F /* PBXContainerItemProxy */ = {
			isa = PBXContainerItemProxy;
			containerPortal = E8D89B8F1955FC6D00CF2B9A /* Project object */;
			proxyType = 1;
			remoteGlobalIDString = 3F1A5E711992EB7400F45F4C;
			remoteInfo = TestHost;
		};
		5D660FDE1BE98C7C0021E04F /* PBXContainerItemProxy */ = {
			isa = PBXContainerItemProxy;
			containerPortal = E8D89B8F1955FC6D00CF2B9A /* Project object */;
			proxyType = 1;
			remoteGlobalIDString = 5D660FCB1BE98C560021E04F;
			remoteInfo = RealmSwift;
		};
		5D66102B1BE98DF60021E04F /* PBXContainerItemProxy */ = {
			isa = PBXContainerItemProxy;
			containerPortal = E8D89B8F1955FC6D00CF2B9A /* Project object */;
			proxyType = 1;
			remoteGlobalIDString = 5D659E7D1BE04556006515A0;
			remoteInfo = Realm;
		};
		5DD755D11BE05828002800DA /* PBXContainerItemProxy */ = {
			isa = PBXContainerItemProxy;
			containerPortal = E8D89B8F1955FC6D00CF2B9A /* Project object */;
			proxyType = 1;
			remoteGlobalIDString = 5D659E7D1BE04556006515A0;
			remoteInfo = Realm;
		};
		5DD755D31BE0582A002800DA /* PBXContainerItemProxy */ = {
			isa = PBXContainerItemProxy;
			containerPortal = E8D89B8F1955FC6D00CF2B9A /* Project object */;
			proxyType = 1;
			remoteGlobalIDString = 5DD7557B1BE056DE002800DA;
			remoteInfo = "Realm iOS static";
		};
		E8267FB51D90B79000E001C7 /* PBXContainerItemProxy */ = {
			isa = PBXContainerItemProxy;
			containerPortal = E8D89B8F1955FC6D00CF2B9A /* Project object */;
			proxyType = 1;
			remoteGlobalIDString = 5D659E7D1BE04556006515A0;
			remoteInfo = Realm;
		};
		E8267FB71D90B79000E001C7 /* PBXContainerItemProxy */ = {
			isa = PBXContainerItemProxy;
			containerPortal = E8D89B8F1955FC6D00CF2B9A /* Project object */;
			proxyType = 1;
			remoteGlobalIDString = 3F1A5E711992EB7400F45F4C;
			remoteInfo = TestHost;
		};
/* End PBXContainerItemProxy section */

/* Begin PBXCopyFilesBuildPhase section */
		5D128F291BE984D4001F4FBF /* Embed Frameworks */ = {
			isa = PBXCopyFilesBuildPhase;
			buildActionMask = 2147483647;
			dstPath = "";
			dstSubfolderSpec = 10;
			files = (
				5D128F2A1BE984E5001F4FBF /* Realm.framework in Embed Frameworks */,
			);
			name = "Embed Frameworks";
			runOnlyForDeploymentPostprocessing = 0;
		};
		5D66102D1BE98E360021E04F /* Embed Frameworks */ = {
			isa = PBXCopyFilesBuildPhase;
			buildActionMask = 2147483647;
			dstPath = "";
			dstSubfolderSpec = 10;
			files = (
				5D66102E1BE98E500021E04F /* Realm.framework in Embed Frameworks */,
				5D66102F1BE98E540021E04F /* RealmSwift.framework in Embed Frameworks */,
			);
			name = "Embed Frameworks";
			runOnlyForDeploymentPostprocessing = 0;
		};
		E8267FE41D90B79000E001C7 /* Embed Frameworks */ = {
			isa = PBXCopyFilesBuildPhase;
			buildActionMask = 2147483647;
			dstPath = "";
			dstSubfolderSpec = 10;
			files = (
				E8267FE51D90B79000E001C7 /* Realm.framework in Embed Frameworks */,
				1AA5AEA41D98DF1500ED8C27 /* RealmSwift.framework in Embed Frameworks */,
			);
			name = "Embed Frameworks";
			runOnlyForDeploymentPostprocessing = 0;
		};
/* End PBXCopyFilesBuildPhase section */

/* Begin PBXFileReference section */
		0207AB7C195DF9FB007EFB12 /* RLMMigration_Private.h */ = {isa = PBXFileReference; fileEncoding = 4; lastKnownFileType = sourcecode.c.h; path = RLMMigration_Private.h; sourceTree = "<group>"; };
		0207AB7D195DF9FB007EFB12 /* RLMMigration.h */ = {isa = PBXFileReference; fileEncoding = 4; lastKnownFileType = sourcecode.c.h; path = RLMMigration.h; sourceTree = "<group>"; };
		0207AB7E195DF9FB007EFB12 /* RLMMigration.mm */ = {isa = PBXFileReference; fileEncoding = 4; lastKnownFileType = sourcecode.cpp.objcpp; path = RLMMigration.mm; sourceTree = "<group>"; };
		0207AB85195DFA15007EFB12 /* MigrationTests.mm */ = {isa = PBXFileReference; fileEncoding = 4; lastKnownFileType = sourcecode.cpp.objcpp; path = MigrationTests.mm; sourceTree = "<group>"; };
		0207AB86195DFA15007EFB12 /* SchemaTests.mm */ = {isa = PBXFileReference; fileEncoding = 4; lastKnownFileType = sourcecode.cpp.objcpp; path = SchemaTests.mm; sourceTree = "<group>"; };
		0217D7B819CD0ACD00DE5C32 /* Swift-Tests-Bridging-Header.h */ = {isa = PBXFileReference; lastKnownFileType = sourcecode.c.h; path = "Swift-Tests-Bridging-Header.h"; sourceTree = "<group>"; };
		021A882F1AAFB5BE00EEAC84 /* EncryptionTests.mm */ = {isa = PBXFileReference; lastKnownFileType = sourcecode.cpp.objcpp; path = EncryptionTests.mm; sourceTree = "<group>"; };
		021A88301AAFB5BE00EEAC84 /* ObjectSchemaTests.m */ = {isa = PBXFileReference; lastKnownFileType = sourcecode.c.objc; path = ObjectSchemaTests.m; sourceTree = "<group>"; };
		021A88311AAFB5BE00EEAC84 /* UtilTests.mm */ = {isa = PBXFileReference; lastKnownFileType = sourcecode.cpp.objcpp; path = UtilTests.mm; sourceTree = "<group>"; };
		0237B5421A856F06004ACD57 /* RLMArray_Private.h */ = {isa = PBXFileReference; lastKnownFileType = sourcecode.c.h; path = RLMArray_Private.h; sourceTree = "<group>"; };
		023B19551A3BA90D0067FB81 /* RLMSwiftCollectionBase.h */ = {isa = PBXFileReference; fileEncoding = 4; lastKnownFileType = sourcecode.c.h; path = RLMSwiftCollectionBase.h; sourceTree = "<group>"; };
		023B19561A3BA90D0067FB81 /* RLMSwiftCollectionBase.mm */ = {isa = PBXFileReference; fileEncoding = 4; lastKnownFileType = sourcecode.cpp.objcpp; path = RLMSwiftCollectionBase.mm; sourceTree = "<group>"; };
		023B19571A3BA90D0067FB81 /* RLMObjectBase.h */ = {isa = PBXFileReference; fileEncoding = 4; lastKnownFileType = sourcecode.c.h; path = RLMObjectBase.h; sourceTree = "<group>"; };
		023B19581A3BA90D0067FB81 /* RLMObjectBase.mm */ = {isa = PBXFileReference; fileEncoding = 4; lastKnownFileType = sourcecode.cpp.objcpp; path = RLMObjectBase.mm; sourceTree = "<group>"; };
		023B19F71A423BD20067FB81 /* libc++.dylib */ = {isa = PBXFileReference; lastKnownFileType = "compiled.mach-o.dylib"; name = "libc++.dylib"; path = "usr/lib/libc++.dylib"; sourceTree = SDKROOT; };
		027A4D211AB100E000AA46F9 /* RLMRealmUtil.hpp */ = {isa = PBXFileReference; fileEncoding = 4; lastKnownFileType = sourcecode.cpp.h; path = RLMRealmUtil.hpp; sourceTree = "<group>"; };
		027A4D221AB100E000AA46F9 /* RLMRealmUtil.mm */ = {isa = PBXFileReference; fileEncoding = 4; lastKnownFileType = sourcecode.cpp.objcpp; path = RLMRealmUtil.mm; sourceTree = "<group>"; };
		027A4D291AB1012500AA46F9 /* InterprocessTests.m */ = {isa = PBXFileReference; fileEncoding = 4; lastKnownFileType = sourcecode.c.objc; path = InterprocessTests.m; sourceTree = "<group>"; };
		02AFB4611A80343600E11938 /* PropertyTests.m */ = {isa = PBXFileReference; fileEncoding = 4; lastKnownFileType = sourcecode.c.objc; path = PropertyTests.m; sourceTree = "<group>"; };
		02AFB4621A80343600E11938 /* ResultsTests.m */ = {isa = PBXFileReference; fileEncoding = 4; lastKnownFileType = sourcecode.c.objc; path = ResultsTests.m; sourceTree = "<group>"; };
		02B8EF5819E601D80045A93D /* RLMResults.h */ = {isa = PBXFileReference; fileEncoding = 4; lastKnownFileType = sourcecode.c.h; path = RLMResults.h; sourceTree = "<group>"; };
		02B8EF5B19E7048D0045A93D /* RLMCollection.h */ = {isa = PBXFileReference; fileEncoding = 4; lastKnownFileType = sourcecode.c.h; path = RLMCollection.h; sourceTree = "<group>"; };
		02E334C21A5F3C45009F8810 /* Realm.modulemap */ = {isa = PBXFileReference; lastKnownFileType = "sourcecode.module-map"; path = Realm.modulemap; sourceTree = "<group>"; };
		02E334C41A5F4923009F8810 /* RLMRealm_Private.hpp */ = {isa = PBXFileReference; lastKnownFileType = sourcecode.cpp.h; path = RLMRealm_Private.hpp; sourceTree = "<group>"; };
		0C3BD4B125C1BDF1007CFDD3 /* RLMDictionary.mm */ = {isa = PBXFileReference; lastKnownFileType = sourcecode.cpp.objcpp; path = RLMDictionary.mm; sourceTree = "<group>"; };
		0C3BD4B225C1BDF1007CFDD3 /* RLMDictionary.h */ = {isa = PBXFileReference; lastKnownFileType = sourcecode.c.h; path = RLMDictionary.h; sourceTree = "<group>"; };
		0C3BD4D225C1C5AB007CFDD3 /* Map.swift */ = {isa = PBXFileReference; lastKnownFileType = sourcecode.swift; path = Map.swift; sourceTree = "<group>"; };
		0C3BD50125C1DE6F007CFDD3 /* RLMDictionary_Private.h */ = {isa = PBXFileReference; lastKnownFileType = sourcecode.c.h; path = RLMDictionary_Private.h; sourceTree = "<group>"; };
		0C57969F25643D7500744CAE /* RLMUUID.mm */ = {isa = PBXFileReference; fileEncoding = 4; lastKnownFileType = sourcecode.cpp.objcpp; path = RLMUUID.mm; sourceTree = "<group>"; };
		0C7CA7C225C311DA0098A636 /* RLMManagedDictionary.mm */ = {isa = PBXFileReference; lastKnownFileType = sourcecode.cpp.objcpp; path = RLMManagedDictionary.mm; sourceTree = "<group>"; };
		0C86B33825E15B6000775FED /* PrimitiveDictionaryPropertyTests.m */ = {isa = PBXFileReference; fileEncoding = 4; lastKnownFileType = sourcecode.c.objc; path = PrimitiveDictionaryPropertyTests.m; sourceTree = "<group>"; };
		0C9758BE264974660097B48D /* SwiftRLMDictionaryTests.swift */ = {isa = PBXFileReference; fileEncoding = 4; lastKnownFileType = sourcecode.swift; path = SwiftRLMDictionaryTests.swift; sourceTree = "<group>"; };
		1A0512731D87413000806AEC /* RLMSyncUtil_Private.hpp */ = {isa = PBXFileReference; lastKnownFileType = sourcecode.cpp.h; path = RLMSyncUtil_Private.hpp; sourceTree = "<group>"; };
		1A1C6E241D3FFCF70077B6E7 /* RLMSyncUtil_Private.h */ = {isa = PBXFileReference; lastKnownFileType = sourcecode.c.h; path = RLMSyncUtil_Private.h; sourceTree = "<group>"; };
		1A1EBF861F269E8E00F47698 /* RLMResults_Private.hpp */ = {isa = PBXFileReference; lastKnownFileType = sourcecode.cpp.h; path = RLMResults_Private.hpp; sourceTree = "<group>"; };
		1A33C42A1DAEB9C4001E87AA /* RLMUser_Private.hpp */ = {isa = PBXFileReference; fileEncoding = 4; lastKnownFileType = sourcecode.cpp.h; path = RLMUser_Private.hpp; sourceTree = "<group>"; };
		1A3623651D8384BA00945A54 /* RLMSyncConfiguration.h */ = {isa = PBXFileReference; fileEncoding = 4; lastKnownFileType = sourcecode.c.h; path = RLMSyncConfiguration.h; sourceTree = "<group>"; };
		1A3623661D8384BA00945A54 /* RLMSyncConfiguration.mm */ = {isa = PBXFileReference; fileEncoding = 4; lastKnownFileType = sourcecode.cpp.objcpp; path = RLMSyncConfiguration.mm; sourceTree = "<group>"; };
		1A36236A1D83868F00945A54 /* RLMSyncConfiguration_Private.h */ = {isa = PBXFileReference; lastKnownFileType = sourcecode.c.h; path = RLMSyncConfiguration_Private.h; sourceTree = "<group>"; };
		1A4AC06D1D8BA86200DC9736 /* RLMSyncConfiguration_Private.hpp */ = {isa = PBXFileReference; lastKnownFileType = sourcecode.cpp.h; path = RLMSyncConfiguration_Private.hpp; sourceTree = "<group>"; };
		1A4FFC971D35A71000B4B65C /* RLMSyncUtil.h */ = {isa = PBXFileReference; fileEncoding = 4; lastKnownFileType = sourcecode.c.h; path = RLMSyncUtil.h; sourceTree = "<group>"; };
		1A7B82391D51259F00750296 /* libz.tbd */ = {isa = PBXFileReference; lastKnownFileType = "sourcecode.text-based-dylib-definition"; name = libz.tbd; path = usr/lib/libz.tbd; sourceTree = SDKROOT; };
		1A7DE7021D38460B0029F0AE /* Sync.swift */ = {isa = PBXFileReference; fileEncoding = 4; lastKnownFileType = sourcecode.swift; path = Sync.swift; sourceTree = "<group>"; };
		1A84132E1D4BCCE600C5326F /* RLMSyncUtil.mm */ = {isa = PBXFileReference; fileEncoding = 4; lastKnownFileType = sourcecode.cpp.objcpp; path = RLMSyncUtil.mm; sourceTree = "<group>"; };
		1AA5AE961D989BE000ED8C27 /* SwiftSyncTestCase.swift */ = {isa = PBXFileReference; fileEncoding = 4; lastKnownFileType = sourcecode.swift; lineEnding = 0; name = SwiftSyncTestCase.swift; path = Realm/ObjectServerTests/SwiftSyncTestCase.swift; sourceTree = "<group>"; };
		1AA5AE9A1D98A1B000ED8C27 /* Object-Server-Tests-Bridging-Header.h */ = {isa = PBXFileReference; lastKnownFileType = sourcecode.c.h; name = "Object-Server-Tests-Bridging-Header.h"; path = "Realm/ObjectServerTests/Object-Server-Tests-Bridging-Header.h"; sourceTree = "<group>"; };
		1AA5AE9B1D98A68E00ED8C27 /* RLMSyncTestCase.mm */ = {isa = PBXFileReference; fileEncoding = 4; lastKnownFileType = sourcecode.cpp.objcpp; name = RLMSyncTestCase.mm; path = Realm/ObjectServerTests/RLMSyncTestCase.mm; sourceTree = "<group>"; };
		1AA5AE9D1D98A6D800ED8C27 /* RLMSyncTestCase.h */ = {isa = PBXFileReference; lastKnownFileType = sourcecode.c.h; name = RLMSyncTestCase.h; path = Realm/ObjectServerTests/RLMSyncTestCase.h; sourceTree = "<group>"; };
		1AA5AE9F1D98C99500ED8C27 /* SwiftObjectServerTests.swift */ = {isa = PBXFileReference; fileEncoding = 4; lastKnownFileType = sourcecode.swift; name = SwiftObjectServerTests.swift; path = Realm/ObjectServerTests/SwiftObjectServerTests.swift; sourceTree = "<group>"; wrapsLines = 0; };
		1AB605D21D495927007F53DE /* RealmCollection.swift */ = {isa = PBXFileReference; fileEncoding = 4; lastKnownFileType = sourcecode.swift; path = RealmCollection.swift; sourceTree = "<group>"; };
		1ABDCDAD1D792FEB003489E3 /* RLMUser.h */ = {isa = PBXFileReference; fileEncoding = 4; lastKnownFileType = sourcecode.c.h; path = RLMUser.h; sourceTree = "<group>"; };
		1ABDCDAF1D793008003489E3 /* RLMUser.mm */ = {isa = PBXFileReference; fileEncoding = 4; lastKnownFileType = sourcecode.cpp.objcpp; path = RLMUser.mm; sourceTree = "<group>"; };
		1ABF256A1D528B9900BAC441 /* RLMSyncSession_Private.hpp */ = {isa = PBXFileReference; lastKnownFileType = sourcecode.cpp.h; path = RLMSyncSession_Private.hpp; sourceTree = "<group>"; };
		1ABF256D1D52AB6200BAC441 /* RLMRealmConfiguration+Sync.h */ = {isa = PBXFileReference; fileEncoding = 4; lastKnownFileType = sourcecode.c.h; path = "RLMRealmConfiguration+Sync.h"; sourceTree = "<group>"; };
		1ABF256E1D52AB6200BAC441 /* RLMRealmConfiguration+Sync.mm */ = {isa = PBXFileReference; fileEncoding = 4; lastKnownFileType = sourcecode.cpp.objcpp; path = "RLMRealmConfiguration+Sync.mm"; sourceTree = "<group>"; };
		1AD3870A1D4A7FBB00479110 /* RLMSyncSession.h */ = {isa = PBXFileReference; fileEncoding = 4; lastKnownFileType = sourcecode.c.h; path = RLMSyncSession.h; sourceTree = "<group>"; };
		1AD3870B1D4A7FBB00479110 /* RLMSyncSession.mm */ = {isa = PBXFileReference; fileEncoding = 4; lastKnownFileType = sourcecode.cpp.objcpp; path = RLMSyncSession.mm; sourceTree = "<group>"; };
		1AD397CC1F72FFC5002AA897 /* RLMRealm+Sync.mm */ = {isa = PBXFileReference; fileEncoding = 4; lastKnownFileType = sourcecode.cpp.objcpp; path = "RLMRealm+Sync.mm"; sourceTree = "<group>"; };
		1AD397CD1F72FFC6002AA897 /* RLMRealm+Sync.h */ = {isa = PBXFileReference; fileEncoding = 4; lastKnownFileType = sourcecode.c.h; path = "RLMRealm+Sync.h"; sourceTree = "<group>"; };
		1AF64DD01DA304A90081EB15 /* RLMUser+ObjectServerTests.h */ = {isa = PBXFileReference; fileEncoding = 4; lastKnownFileType = sourcecode.c.h; name = "RLMUser+ObjectServerTests.h"; path = "Realm/ObjectServerTests/RLMUser+ObjectServerTests.h"; sourceTree = "<group>"; };
		1AF64DD11DA304A90081EB15 /* RLMUser+ObjectServerTests.mm */ = {isa = PBXFileReference; fileEncoding = 4; lastKnownFileType = sourcecode.cpp.objcpp; name = "RLMUser+ObjectServerTests.mm"; path = "Realm/ObjectServerTests/RLMUser+ObjectServerTests.mm"; sourceTree = "<group>"; };
		1AF7EA941D340AF70001A9B5 /* RLMSyncManager.h */ = {isa = PBXFileReference; fileEncoding = 4; lastKnownFileType = sourcecode.c.h; path = RLMSyncManager.h; sourceTree = "<group>"; };
		1AF7EA951D340AF70001A9B5 /* RLMSyncManager.mm */ = {isa = PBXFileReference; fileEncoding = 4; lastKnownFileType = sourcecode.cpp.objcpp; path = RLMSyncManager.mm; sourceTree = "<group>"; };
		1AF7EA981D340D1F0001A9B5 /* RLMSyncManager_Private.hpp */ = {isa = PBXFileReference; lastKnownFileType = sourcecode.cpp.h; path = RLMSyncManager_Private.hpp; sourceTree = "<group>"; };
		26F3CA681986CC86004623E1 /* SwiftPropertyTypeTest.swift */ = {isa = PBXFileReference; fileEncoding = 4; lastKnownFileType = sourcecode.swift; path = SwiftPropertyTypeTest.swift; sourceTree = "<group>"; };
		297FBEFA1C19F696009D1118 /* RLMTestCaseUtils.swift */ = {isa = PBXFileReference; fileEncoding = 4; lastKnownFileType = sourcecode.swift; path = RLMTestCaseUtils.swift; sourceTree = "<group>"; };
		29B7FDF51C0DA6560023224E /* Error.swift */ = {isa = PBXFileReference; fileEncoding = 4; lastKnownFileType = sourcecode.swift; path = Error.swift; sourceTree = "<group>"; };
		29B7FDF71C0DE76B0023224E /* fileformat-pre-null.realm */ = {isa = PBXFileReference; lastKnownFileType = file; path = "fileformat-pre-null.realm"; sourceTree = "<group>"; };
		29EDB8D71A7703C500458D80 /* RLMObjectStore.h */ = {isa = PBXFileReference; fileEncoding = 4; lastKnownFileType = sourcecode.c.h; path = RLMObjectStore.h; sourceTree = "<group>"; };
		29EDB8E01A77070200458D80 /* RLMRealm_Private.h */ = {isa = PBXFileReference; fileEncoding = 4; lastKnownFileType = sourcecode.c.h; path = RLMRealm_Private.h; sourceTree = "<group>"; };
		29EDB8E51A7710B700458D80 /* RLMResults_Private.h */ = {isa = PBXFileReference; fileEncoding = 4; lastKnownFileType = sourcecode.c.h; path = RLMResults_Private.h; sourceTree = "<group>"; };
		29EDB8E91A7712E500458D80 /* RLMObjectSchema_Private.h */ = {isa = PBXFileReference; fileEncoding = 4; lastKnownFileType = sourcecode.c.h; path = RLMObjectSchema_Private.h; sourceTree = "<group>"; };
		3F0338491E6F466D00F9E288 /* RLMAccessor.hpp */ = {isa = PBXFileReference; lastKnownFileType = sourcecode.cpp.h; path = RLMAccessor.hpp; sourceTree = "<group>"; };
		3F04EA2D1992BEE400C2CE2E /* PerformanceTests.m */ = {isa = PBXFileReference; fileEncoding = 4; lastKnownFileType = sourcecode.c.objc; path = PerformanceTests.m; sourceTree = "<group>"; };
		3F0F029D1B6FFE610046A4D5 /* KVOTests.mm */ = {isa = PBXFileReference; fileEncoding = 4; lastKnownFileType = sourcecode.cpp.objcpp; path = KVOTests.mm; sourceTree = "<group>"; };
		3F0F02AC1B6FFF3D0046A4D5 /* RLMObservation.hpp */ = {isa = PBXFileReference; fileEncoding = 4; lastKnownFileType = sourcecode.cpp.h; path = RLMObservation.hpp; sourceTree = "<group>"; };
		3F0F02AD1B6FFF3D0046A4D5 /* RLMObservation.mm */ = {isa = PBXFileReference; fileEncoding = 4; lastKnownFileType = sourcecode.cpp.objcpp; path = RLMObservation.mm; sourceTree = "<group>"; };
		3F102CBC23DBC68300108FD2 /* Combine.swift */ = {isa = PBXFileReference; lastKnownFileType = sourcecode.swift; path = Combine.swift; sourceTree = "<group>"; };
		3F149CCA2668112A00111D65 /* PersistedProperty.swift */ = {isa = PBXFileReference; fileEncoding = 4; lastKnownFileType = sourcecode.swift; path = PersistedProperty.swift; sourceTree = "<group>"; };
		3F1A5E721992EB7400F45F4C /* TestHost.app */ = {isa = PBXFileReference; explicitFileType = wrapper.application; includeInIndex = 0; path = TestHost.app; sourceTree = BUILT_PRODUCTS_DIR; };
		3F1D8D30265B071000593ABA /* RLMValue.h */ = {isa = PBXFileReference; fileEncoding = 4; lastKnownFileType = sourcecode.c.h; path = RLMValue.h; sourceTree = "<group>"; };
		3F1D8D31265B071000593ABA /* RLMValue.mm */ = {isa = PBXFileReference; fileEncoding = 4; lastKnownFileType = sourcecode.cpp.objcpp; path = RLMValue.mm; sourceTree = "<group>"; };
		3F1D8D32265B071000593ABA /* RLMUUID_Private.hpp */ = {isa = PBXFileReference; fileEncoding = 4; lastKnownFileType = sourcecode.cpp.h; path = RLMUUID_Private.hpp; sourceTree = "<group>"; };
		3F1D8D75265B075000593ABA /* MapTests.swift */ = {isa = PBXFileReference; fileEncoding = 4; lastKnownFileType = sourcecode.swift; path = MapTests.swift; sourceTree = "<group>"; };
		3F1D8D8D265B076C00593ABA /* RLMValueTests.m */ = {isa = PBXFileReference; fileEncoding = 4; lastKnownFileType = sourcecode.c.objc; path = RLMValueTests.m; sourceTree = "<group>"; };
		3F1D8D8E265B076C00593ABA /* PrimitiveRLMValuePropertyTests.m */ = {isa = PBXFileReference; fileEncoding = 4; lastKnownFileType = sourcecode.c.objc; path = PrimitiveRLMValuePropertyTests.m; sourceTree = "<group>"; };
		3F1D8D8F265B076C00593ABA /* PrimitiveDictionaryPropertyTests.tpl.m */ = {isa = PBXFileReference; fileEncoding = 4; lastKnownFileType = sourcecode.c.objc; path = PrimitiveDictionaryPropertyTests.tpl.m; sourceTree = "<group>"; };
		3F1D8D90265B076C00593ABA /* PrimitiveSetPropertyTests.tpl.m */ = {isa = PBXFileReference; fileEncoding = 4; lastKnownFileType = sourcecode.c.objc; path = PrimitiveSetPropertyTests.tpl.m; sourceTree = "<group>"; };
		3F1D8D91265B076C00593ABA /* PrimitiveRLMValuePropertyTests.tpl.m */ = {isa = PBXFileReference; fileEncoding = 4; lastKnownFileType = sourcecode.c.objc; path = PrimitiveRLMValuePropertyTests.tpl.m; sourceTree = "<group>"; };
		3F1D8D92265B076C00593ABA /* PrimitiveArrayPropertyTests.tpl.m */ = {isa = PBXFileReference; fileEncoding = 4; lastKnownFileType = sourcecode.c.objc; path = PrimitiveArrayPropertyTests.tpl.m; sourceTree = "<group>"; };
		3F20DA2019BE1EA6007DE308 /* RLMUpdateChecker.hpp */ = {isa = PBXFileReference; fileEncoding = 4; lastKnownFileType = sourcecode.cpp.h; path = RLMUpdateChecker.hpp; sourceTree = "<group>"; };
		3F20DA2119BE1EA6007DE308 /* RLMUpdateChecker.mm */ = {isa = PBXFileReference; fileEncoding = 4; lastKnownFileType = sourcecode.cpp.objcpp; path = RLMUpdateChecker.mm; sourceTree = "<group>"; };
		3F222C4D1E26F51300CA0713 /* ThreadSafeReference.swift */ = {isa = PBXFileReference; fileEncoding = 4; lastKnownFileType = sourcecode.swift; path = ThreadSafeReference.swift; sourceTree = "<group>"; };
		3F2633C21E9D630000B32D30 /* PrimitiveListTests.swift */ = {isa = PBXFileReference; fileEncoding = 4; lastKnownFileType = sourcecode.swift; path = PrimitiveListTests.swift; sourceTree = "<group>"; };
		3F275EBD2433A5DA00161E7F /* RLMApp_Private.hpp */ = {isa = PBXFileReference; fileEncoding = 4; lastKnownFileType = sourcecode.cpp.h; path = RLMApp_Private.hpp; sourceTree = "<group>"; };
		3F2E66611CA0B9D5004761D5 /* NotificationTests.m */ = {isa = PBXFileReference; fileEncoding = 4; lastKnownFileType = sourcecode.c.objc; path = NotificationTests.m; sourceTree = "<group>"; };
		3F35027722C43C5200FDC1E5 /* TestHost-static.xcconfig */ = {isa = PBXFileReference; lastKnownFileType = text.xcconfig; path = "TestHost-static.xcconfig"; sourceTree = "<group>"; };
		3F452EC519C2279800AFC154 /* RLMSwiftSupport.m */ = {isa = PBXFileReference; fileEncoding = 4; lastKnownFileType = sourcecode.c.objc; name = RLMSwiftSupport.m; path = Realm/RLMSwiftSupport.m; sourceTree = SOURCE_ROOT; };
		3F4E0FF82654765C008B8C0B /* ModernKVOTests.swift */ = {isa = PBXFileReference; lastKnownFileType = sourcecode.swift; path = ModernKVOTests.swift; sourceTree = "<group>"; };
		3F4E100E2655CA33008B8C0B /* ModernObjectAccessorTests.swift */ = {isa = PBXFileReference; fileEncoding = 4; lastKnownFileType = sourcecode.swift; path = ModernObjectAccessorTests.swift; sourceTree = "<group>"; };
		3F4E100F2655CA33008B8C0B /* RealmPropertyTests.swift */ = {isa = PBXFileReference; fileEncoding = 4; lastKnownFileType = sourcecode.swift; path = RealmPropertyTests.swift; sourceTree = "<group>"; };
		3F4E324B1B98C6C700183A69 /* RLMSchema_Private.hpp */ = {isa = PBXFileReference; lastKnownFileType = sourcecode.cpp.h; path = RLMSchema_Private.hpp; sourceTree = "<group>"; };
		3F4F3ACF23F71C790048DB43 /* RLMDecimal128.mm */ = {isa = PBXFileReference; fileEncoding = 4; lastKnownFileType = sourcecode.cpp.objcpp; path = RLMDecimal128.mm; sourceTree = "<group>"; };
		3F4F3AD023F71C790048DB43 /* RLMObjectId.h */ = {isa = PBXFileReference; fileEncoding = 4; lastKnownFileType = sourcecode.c.h; path = RLMObjectId.h; sourceTree = "<group>"; };
		3F4F3AD123F71C790048DB43 /* RLMDecimal128_Private.hpp */ = {isa = PBXFileReference; fileEncoding = 4; lastKnownFileType = sourcecode.cpp.h; path = RLMDecimal128_Private.hpp; sourceTree = "<group>"; };
		3F4F3AD223F71C790048DB43 /* RLMObjectId.mm */ = {isa = PBXFileReference; fileEncoding = 4; lastKnownFileType = sourcecode.cpp.objcpp; path = RLMObjectId.mm; sourceTree = "<group>"; };
		3F4F3AD323F71C790048DB43 /* RLMDecimal128.h */ = {isa = PBXFileReference; fileEncoding = 4; lastKnownFileType = sourcecode.c.h; path = RLMDecimal128.h; sourceTree = "<group>"; };
		3F4F3AD423F71C790048DB43 /* RLMObjectId_Private.hpp */ = {isa = PBXFileReference; fileEncoding = 4; lastKnownFileType = sourcecode.cpp.h; path = RLMObjectId_Private.hpp; sourceTree = "<group>"; };
		3F558C7E22C29A02002F0F30 /* TestUtils.mm */ = {isa = PBXFileReference; fileEncoding = 4; lastKnownFileType = sourcecode.cpp.objcpp; name = TestUtils.mm; path = Realm/TestUtils/TestUtils.mm; sourceTree = "<group>"; };
		3F558C7F22C29A02002F0F30 /* RLMTestCase.h */ = {isa = PBXFileReference; fileEncoding = 4; lastKnownFileType = sourcecode.c.h; name = RLMTestCase.h; path = Realm/TestUtils/include/RLMTestCase.h; sourceTree = "<group>"; };
		3F558C8022C29A02002F0F30 /* RLMMultiProcessTestCase.h */ = {isa = PBXFileReference; fileEncoding = 4; lastKnownFileType = sourcecode.c.h; name = RLMMultiProcessTestCase.h; path = Realm/TestUtils/include/RLMMultiProcessTestCase.h; sourceTree = "<group>"; };
		3F558C8122C29A02002F0F30 /* RLMTestObjects.h */ = {isa = PBXFileReference; fileEncoding = 4; lastKnownFileType = sourcecode.c.h; name = RLMTestObjects.h; path = Realm/TestUtils/include/RLMTestObjects.h; sourceTree = "<group>"; };
		3F558C8222C29A02002F0F30 /* RLMTestObjects.m */ = {isa = PBXFileReference; fileEncoding = 4; lastKnownFileType = sourcecode.c.objc; name = RLMTestObjects.m; path = Realm/TestUtils/RLMTestObjects.m; sourceTree = "<group>"; };
		3F558C8322C29A02002F0F30 /* RLMTestCase.m */ = {isa = PBXFileReference; fileEncoding = 4; lastKnownFileType = sourcecode.c.objc; name = RLMTestCase.m; path = Realm/TestUtils/RLMTestCase.m; sourceTree = "<group>"; };
		3F558C8422C29A03002F0F30 /* RLMAssertions.h */ = {isa = PBXFileReference; fileEncoding = 4; lastKnownFileType = sourcecode.c.h; name = RLMAssertions.h; path = Realm/TestUtils/include/RLMAssertions.h; sourceTree = "<group>"; };
		3F558C8522C29A03002F0F30 /* RLMMultiProcessTestCase.m */ = {isa = PBXFileReference; fileEncoding = 4; lastKnownFileType = sourcecode.c.objc; name = RLMMultiProcessTestCase.m; path = Realm/TestUtils/RLMMultiProcessTestCase.m; sourceTree = "<group>"; };
		3F558C8622C29A03002F0F30 /* TestUtils.h */ = {isa = PBXFileReference; fileEncoding = 4; lastKnownFileType = sourcecode.c.h; name = TestUtils.h; path = Realm/TestUtils/include/TestUtils.h; sourceTree = "<group>"; };
		3F572C901F2BDA9F00F6C9AB /* PrimitiveArrayPropertyTests.m */ = {isa = PBXFileReference; fileEncoding = 4; lastKnownFileType = sourcecode.c.objc; path = PrimitiveArrayPropertyTests.m; sourceTree = "<group>"; };
		3F572C911F2BDA9F00F6C9AB /* ThreadSafeReferenceTests.m */ = {isa = PBXFileReference; fileEncoding = 4; lastKnownFileType = sourcecode.c.objc; path = ThreadSafeReferenceTests.m; sourceTree = "<group>"; };
		3F67DB391E26D69C0024533D /* RLMThreadSafeReference.h */ = {isa = PBXFileReference; fileEncoding = 4; lastKnownFileType = sourcecode.c.h; path = RLMThreadSafeReference.h; sourceTree = "<group>"; };
		3F67DB3A1E26D69C0024533D /* RLMThreadSafeReference_Private.hpp */ = {isa = PBXFileReference; fileEncoding = 4; lastKnownFileType = sourcecode.cpp.h; path = RLMThreadSafeReference_Private.hpp; sourceTree = "<group>"; };
		3F67DB3B1E26D69C0024533D /* RLMThreadSafeReference.mm */ = {isa = PBXFileReference; fileEncoding = 4; lastKnownFileType = sourcecode.cpp.objcpp; path = RLMThreadSafeReference.mm; sourceTree = "<group>"; };
		3F68BFCD1B558CA800D50FBD /* RLMPrefix.h */ = {isa = PBXFileReference; lastKnownFileType = sourcecode.c.h; path = RLMPrefix.h; sourceTree = "<group>"; };
		3F73BC841E3A870F00FE80B6 /* ThreadSafeReferenceTests.swift */ = {isa = PBXFileReference; fileEncoding = 4; lastKnownFileType = sourcecode.swift; path = ThreadSafeReferenceTests.swift; sourceTree = "<group>"; };
		3F73BC871E3A876600FE80B6 /* ObjectServerTests-Info.plist */ = {isa = PBXFileReference; fileEncoding = 4; lastKnownFileType = text.plist.xml; name = "ObjectServerTests-Info.plist"; path = "Realm/ObjectServerTests/ObjectServerTests-Info.plist"; sourceTree = "<group>"; };
		3F73BC8A1E3A876600FE80B6 /* RLMTestUtils.h */ = {isa = PBXFileReference; fileEncoding = 4; lastKnownFileType = sourcecode.c.h; name = RLMTestUtils.h; path = Realm/ObjectServerTests/RLMTestUtils.h; sourceTree = "<group>"; };
		3F73BC8B1E3A876600FE80B6 /* RLMTestUtils.m */ = {isa = PBXFileReference; fileEncoding = 4; lastKnownFileType = sourcecode.c.objc; name = RLMTestUtils.m; path = Realm/ObjectServerTests/RLMTestUtils.m; sourceTree = "<group>"; };
		3F73BC931E3A878500FE80B6 /* NSError+RLMSync.h */ = {isa = PBXFileReference; fileEncoding = 4; lastKnownFileType = sourcecode.c.h; path = "NSError+RLMSync.h"; sourceTree = "<group>"; };
		3F73BC941E3A878500FE80B6 /* NSError+RLMSync.m */ = {isa = PBXFileReference; fileEncoding = 4; lastKnownFileType = sourcecode.c.objc; path = "NSError+RLMSync.m"; sourceTree = "<group>"; };
		3F7556731BE95A050058BC7E /* AsyncTests.mm */ = {isa = PBXFileReference; fileEncoding = 4; lastKnownFileType = sourcecode.cpp.objcpp; path = AsyncTests.mm; sourceTree = "<group>"; };
		3F83E9A22630A14800FC9623 /* RLMSwiftProperty.h */ = {isa = PBXFileReference; fileEncoding = 4; lastKnownFileType = sourcecode.c.h; path = RLMSwiftProperty.h; sourceTree = "<group>"; };
<<<<<<< HEAD
		3F8C9D0E25CDC739003DA7F6 /* RealmXcode11.xctestplan */ = {isa = PBXFileReference; lastKnownFileType = text; path = RealmXcode11.xctestplan; sourceTree = "<group>"; };
		3F8C9D0F25CDC971003DA7F6 /* RealmSwiftXcode11.xctestplan */ = {isa = PBXFileReference; lastKnownFileType = text; path = RealmSwiftXcode11.xctestplan; sourceTree = "<group>"; };
		3F8C9D1025CDC98F003DA7F6 /* ObjectServerTests.xctestplan */ = {isa = PBXFileReference; lastKnownFileType = text; path = ObjectServerTests.xctestplan; sourceTree = "<group>"; };
		3F8C9D1125CDC99D003DA7F6 /* ObjectServerTestsXcode11.xctestplan */ = {isa = PBXFileReference; lastKnownFileType = text; path = ObjectServerTestsXcode11.xctestplan; sourceTree = "<group>"; };
		3F8C9D1225CDD301003DA7F6 /* RealmiOSstatic.xctestplan */ = {isa = PBXFileReference; lastKnownFileType = text; name = RealmiOSstatic.xctestplan; path = Configuration/RealmiOSstatic.xctestplan; sourceTree = "<group>"; };
		3F8C9D1325CDD314003DA7F6 /* RealmiOSstaticXcode11.xctestplan */ = {isa = PBXFileReference; lastKnownFileType = text; name = RealmiOSstaticXcode11.xctestplan; path = Configuration/RealmiOSstaticXcode11.xctestplan; sourceTree = "<group>"; };
=======
>>>>>>> aa88bbd7
		3F9816292317763000C3543D /* libc++.tbd */ = {isa = PBXFileReference; lastKnownFileType = "sourcecode.text-based-dylib-definition"; name = "libc++.tbd"; path = "usr/lib/libc++.tbd"; sourceTree = SDKROOT; };
		3F9863B91D36876B00641C98 /* RLMClassInfo.mm */ = {isa = PBXFileReference; fileEncoding = 4; lastKnownFileType = sourcecode.cpp.objcpp; path = RLMClassInfo.mm; sourceTree = "<group>"; };
		3F9863BA1D36876B00641C98 /* RLMClassInfo.hpp */ = {isa = PBXFileReference; fileEncoding = 4; lastKnownFileType = sourcecode.cpp.h; path = RLMClassInfo.hpp; sourceTree = "<group>"; };
		3F9D91872152D42F00474F09 /* TestHost static.app */ = {isa = PBXFileReference; explicitFileType = wrapper.application; includeInIndex = 0; path = "TestHost static.app"; sourceTree = BUILT_PRODUCTS_DIR; };
		3FA5E94C266064C4008F1345 /* ModernObjectCreationTests.swift */ = {isa = PBXFileReference; fileEncoding = 4; lastKnownFileType = sourcecode.swift; path = ModernObjectCreationTests.swift; sourceTree = "<group>"; };
		3FB19068265ECF0C00DA7C76 /* ModernObjectTests.swift */ = {isa = PBXFileReference; fileEncoding = 4; lastKnownFileType = sourcecode.swift; path = ModernObjectTests.swift; sourceTree = "<group>"; };
		3FB1906A265ED23300DA7C76 /* ModernTestObjects.swift */ = {isa = PBXFileReference; fileEncoding = 4; lastKnownFileType = sourcecode.swift; path = ModernTestObjects.swift; sourceTree = "<group>"; };
		3FB56E7E250D457A00A6216B /* ObjectServerTests.xcconfig */ = {isa = PBXFileReference; lastKnownFileType = text.xcconfig; path = ObjectServerTests.xcconfig; sourceTree = "<group>"; };
		3FB6ABD62416A26100E318C2 /* ObjectId.swift */ = {isa = PBXFileReference; lastKnownFileType = sourcecode.swift; path = ObjectId.swift; sourceTree = "<group>"; };
		3FB6ABD82416A27000E318C2 /* Decimal128.swift */ = {isa = PBXFileReference; lastKnownFileType = sourcecode.swift; path = Decimal128.swift; sourceTree = "<group>"; };
		3FBEF6781C63D66100F6935B /* RLMCollection_Private.hpp */ = {isa = PBXFileReference; fileEncoding = 4; lastKnownFileType = sourcecode.cpp.h; path = RLMCollection_Private.hpp; sourceTree = "<group>"; };
		3FBEF6791C63D66100F6935B /* RLMCollection.mm */ = {isa = PBXFileReference; fileEncoding = 4; lastKnownFileType = sourcecode.cpp.objcpp; path = RLMCollection.mm; sourceTree = "<group>"; };
		3FC3F910241808B300E27322 /* RLMEmbeddedObject.h */ = {isa = PBXFileReference; fileEncoding = 4; lastKnownFileType = sourcecode.c.h; path = RLMEmbeddedObject.h; sourceTree = "<group>"; };
		3FC3F911241808B300E27322 /* RLMEmbeddedObject.mm */ = {isa = PBXFileReference; fileEncoding = 4; lastKnownFileType = sourcecode.cpp.objcpp; path = RLMEmbeddedObject.mm; sourceTree = "<group>"; };
		3FC3F9162419B63100E27322 /* EmbeddedObject.swift */ = {isa = PBXFileReference; fileEncoding = 4; lastKnownFileType = sourcecode.swift; path = EmbeddedObject.swift; sourceTree = "<group>"; };
		3FCB1A7422A9B0A2003807FB /* CodableTests.swift */ = {isa = PBXFileReference; lastKnownFileType = sourcecode.swift; path = CodableTests.swift; sourceTree = "<group>"; };
		3FE267CF264308670030F83C /* CollectionAccess.swift */ = {isa = PBXFileReference; fileEncoding = 4; lastKnownFileType = sourcecode.swift; path = CollectionAccess.swift; sourceTree = "<group>"; };
		3FE267D0264308680030F83C /* ComplexTypes.swift */ = {isa = PBXFileReference; fileEncoding = 4; lastKnownFileType = sourcecode.swift; path = ComplexTypes.swift; sourceTree = "<group>"; };
		3FE267D1264308680030F83C /* BasicTypes.swift */ = {isa = PBXFileReference; fileEncoding = 4; lastKnownFileType = sourcecode.swift; path = BasicTypes.swift; sourceTree = "<group>"; };
		3FE267D2264308680030F83C /* Persistable.swift */ = {isa = PBXFileReference; fileEncoding = 4; lastKnownFileType = sourcecode.swift; path = Persistable.swift; sourceTree = "<group>"; };
		3FE267D3264308680030F83C /* PropertyAccessors.swift */ = {isa = PBXFileReference; fileEncoding = 4; lastKnownFileType = sourcecode.swift; path = PropertyAccessors.swift; sourceTree = "<group>"; };
		3FE267D4264308680030F83C /* SchemaDiscovery.swift */ = {isa = PBXFileReference; fileEncoding = 4; lastKnownFileType = sourcecode.swift; path = SchemaDiscovery.swift; sourceTree = "<group>"; };
		3FE2BE0223D8CAD1002860E9 /* CombineTests.swift */ = {isa = PBXFileReference; lastKnownFileType = sourcecode.swift; path = CombineTests.swift; sourceTree = "<group>"; };
		3FE5818322C2B4B900BA10E7 /* Nonsync.swift */ = {isa = PBXFileReference; fileEncoding = 4; lastKnownFileType = sourcecode.swift; path = Nonsync.swift; sourceTree = "<group>"; };
		3FE5818422C2B4B900BA10E7 /* ObjectiveCSupport+Sync.swift */ = {isa = PBXFileReference; fileEncoding = 4; lastKnownFileType = sourcecode.swift; path = "ObjectiveCSupport+Sync.swift"; sourceTree = "<group>"; };
		3FE5B4D424CF3F06004D4EF3 /* realm-monorepo.xcframework */ = {isa = PBXFileReference; lastKnownFileType = wrapper.xcframework; name = "realm-monorepo.xcframework"; path = "core/realm-monorepo.xcframework"; sourceTree = "<group>"; };
		3FE79FF719BA6A5900780C9A /* RLMSwiftSupport.h */ = {isa = PBXFileReference; fileEncoding = 4; lastKnownFileType = sourcecode.c.h; path = RLMSwiftSupport.h; sourceTree = "<group>"; };
		3FEB383C1E70AC6900F22712 /* ObjectCreationTests.mm */ = {isa = PBXFileReference; fileEncoding = 4; lastKnownFileType = sourcecode.cpp.objcpp; path = ObjectCreationTests.mm; sourceTree = "<group>"; };
		3FEC4A3D1BBB188B00F009C3 /* SwiftSchemaTests.swift */ = {isa = PBXFileReference; fileEncoding = 4; lastKnownFileType = sourcecode.swift; path = SwiftSchemaTests.swift; sourceTree = "<group>"; };
		494566A8246E8C59000FD07F /* ObjectiveCSupport+BSON.swift */ = {isa = PBXFileReference; lastKnownFileType = sourcecode.swift; path = "ObjectiveCSupport+BSON.swift"; sourceTree = "<group>"; };
		4993220224129DCD00A0EC8E /* RLMCredentials_Private.hpp */ = {isa = PBXFileReference; fileEncoding = 4; lastKnownFileType = sourcecode.cpp.h; path = RLMCredentials_Private.hpp; sourceTree = "<group>"; };
		4993220324129DCD00A0EC8E /* RLMCredentials.h */ = {isa = PBXFileReference; fileEncoding = 4; lastKnownFileType = sourcecode.c.h; path = RLMCredentials.h; sourceTree = "<group>"; };
		4993220424129DCD00A0EC8E /* RLMCredentials.mm */ = {isa = PBXFileReference; fileEncoding = 4; lastKnownFileType = sourcecode.cpp.objcpp; path = RLMCredentials.mm; sourceTree = "<group>"; };
		4993220524129DCD00A0EC8E /* RLMApp.mm */ = {isa = PBXFileReference; fileEncoding = 4; lastKnownFileType = sourcecode.cpp.objcpp; path = RLMApp.mm; sourceTree = "<group>"; };
		4993220724129DCE00A0EC8E /* RLMApp.h */ = {isa = PBXFileReference; fileEncoding = 4; lastKnownFileType = sourcecode.c.h; path = RLMApp.h; sourceTree = "<group>"; };
		4993221424129E6500A0EC8E /* RLMNetworkTransport.mm */ = {isa = PBXFileReference; fileEncoding = 4; lastKnownFileType = sourcecode.cpp.objcpp; path = RLMNetworkTransport.mm; sourceTree = "<group>"; };
		4993221524129E6600A0EC8E /* RLMNetworkTransport.h */ = {isa = PBXFileReference; fileEncoding = 4; lastKnownFileType = sourcecode.c.h; path = RLMNetworkTransport.h; sourceTree = "<group>"; };
		4996EA9D2465BB8A003A1F51 /* BSON.swift */ = {isa = PBXFileReference; lastKnownFileType = sourcecode.swift; path = BSON.swift; sourceTree = "<group>"; };
		4996EA9F2465C44E003A1F51 /* SwiftBSONTests.swift */ = {isa = PBXFileReference; lastKnownFileType = sourcecode.swift; path = SwiftBSONTests.swift; sourceTree = "<group>"; };
		49D9DFC4246C8E48003AD31D /* setup_baas.rb */ = {isa = PBXFileReference; lastKnownFileType = text.script.ruby; name = setup_baas.rb; path = Realm/ObjectServerTests/setup_baas.rb; sourceTree = "<group>"; };
		49E12CEF245DB7CC00359DF1 /* RLMBSON.mm */ = {isa = PBXFileReference; lastKnownFileType = sourcecode.cpp.objcpp; path = RLMBSON.mm; sourceTree = "<group>"; };
		49E12CF1245DB7E800359DF1 /* RLMBSON.h */ = {isa = PBXFileReference; lastKnownFileType = sourcecode.c.h; path = RLMBSON.h; sourceTree = "<group>"; };
		49E12CF4245DBF8A00359DF1 /* RLMBSON_Private.hpp */ = {isa = PBXFileReference; lastKnownFileType = sourcecode.cpp.h; path = RLMBSON_Private.hpp; sourceTree = "<group>"; };
		53124A4F25B714EC00771CE4 /* SwiftUITestHost.xcconfig */ = {isa = PBXFileReference; lastKnownFileType = text.xcconfig; path = SwiftUITestHost.xcconfig; sourceTree = "<group>"; };
		53124AB825B71AF600771CE4 /* SwiftUITestHost.app */ = {isa = PBXFileReference; explicitFileType = wrapper.application; includeInIndex = 0; path = SwiftUITestHost.app; sourceTree = BUILT_PRODUCTS_DIR; };
		53124AD425B71AF700771CE4 /* SwiftUITestHostUITests.xctest */ = {isa = PBXFileReference; explicitFileType = wrapper.cfbundle; includeInIndex = 0; path = SwiftUITestHostUITests.xctest; sourceTree = BUILT_PRODUCTS_DIR; };
		53124AD825B71AF700771CE4 /* SwiftUITestHostUITests.swift */ = {isa = PBXFileReference; lastKnownFileType = sourcecode.swift; path = SwiftUITestHostUITests.swift; sourceTree = "<group>"; };
		53124ADA25B71AF700771CE4 /* Info.plist */ = {isa = PBXFileReference; lastKnownFileType = text.plist.xml; path = Info.plist; sourceTree = "<group>"; };
		532E916E24AA533A003FD9DB /* TimeoutProxyServer.swift */ = {isa = PBXFileReference; lastKnownFileType = sourcecode.swift; name = TimeoutProxyServer.swift; path = Realm/ObjectServerTests/TimeoutProxyServer.swift; sourceTree = "<group>"; };
		5346E7312487AC9D00595C68 /* RLMBSONTests.mm */ = {isa = PBXFileReference; lastKnownFileType = sourcecode.cpp.objcpp; name = RLMBSONTests.mm; path = Realm/ObjectServerTests/RLMBSONTests.mm; sourceTree = "<group>"; };
		535EA9E125B0919800DBF3CD /* SwiftUI.swift */ = {isa = PBXFileReference; fileEncoding = 4; lastKnownFileType = sourcecode.swift; path = SwiftUI.swift; sourceTree = "<group>"; };
		535EAA7425B0B02B00DBF3CD /* SwiftUITests.swift */ = {isa = PBXFileReference; fileEncoding = 4; lastKnownFileType = sourcecode.swift; path = SwiftUITests.swift; sourceTree = "<group>"; };
		53626A8C25D3172000D9515D /* SwiftUITestHostTests.xcconfig */ = {isa = PBXFileReference; lastKnownFileType = text.xcconfig; path = SwiftUITestHostTests.xcconfig; sourceTree = "<group>"; };
		53626AAE25D31CAC00D9515D /* Objects.swift */ = {isa = PBXFileReference; lastKnownFileType = sourcecode.swift; path = Objects.swift; sourceTree = "<group>"; };
		536B7C0B24A4C223006B535D /* dependencies.list */ = {isa = PBXFileReference; fileEncoding = 4; lastKnownFileType = text; path = dependencies.list; sourceTree = "<group>"; };
		537130C724A9E417001FDBBC /* RealmServer.swift */ = {isa = PBXFileReference; lastKnownFileType = sourcecode.swift; name = RealmServer.swift; path = Realm/ObjectServerTests/RealmServer.swift; sourceTree = "<group>"; };
		53A34E3325CDA0AC00698930 /* LaunchScreen.storyboard */ = {isa = PBXFileReference; fileEncoding = 4; lastKnownFileType = file.storyboard; path = LaunchScreen.storyboard; sourceTree = "<group>"; };
		53A34E3425CDA0AC00698930 /* SwiftUITestHostApp.swift */ = {isa = PBXFileReference; fileEncoding = 4; lastKnownFileType = sourcecode.swift; path = SwiftUITestHostApp.swift; sourceTree = "<group>"; };
		53A34E3525CDA0AC00698930 /* Info.plist */ = {isa = PBXFileReference; fileEncoding = 4; lastKnownFileType = text.plist.xml; path = Info.plist; sourceTree = "<group>"; };
		53CCC6C3257EC8A300A8FC50 /* RLMApp_Private.h */ = {isa = PBXFileReference; fileEncoding = 4; lastKnownFileType = sourcecode.c.h; path = RLMApp_Private.h; sourceTree = "<group>"; };
		53CCC6E7257EC8C300A8FC50 /* RLMUser_Private.h */ = {isa = PBXFileReference; fileEncoding = 4; lastKnownFileType = sourcecode.c.h; path = RLMUser_Private.h; sourceTree = "<group>"; };
		5B77EACD1DCC5614006AB51D /* ObjectiveCSupport.swift */ = {isa = PBXFileReference; fileEncoding = 4; lastKnownFileType = sourcecode.swift; path = ObjectiveCSupport.swift; sourceTree = "<group>"; };
		5BC537151DD5B8D70055C524 /* ObjectiveCSupportTests.swift */ = {isa = PBXFileReference; fileEncoding = 4; lastKnownFileType = sourcecode.swift; path = ObjectiveCSupportTests.swift; sourceTree = "<group>"; };
		5D03FB1E1E0DAFBA007D53EA /* PredicateUtilTests.mm */ = {isa = PBXFileReference; fileEncoding = 4; lastKnownFileType = sourcecode.cpp.objcpp; path = PredicateUtilTests.mm; sourceTree = "<group>"; };
		5D1534B71CCFF545008976D7 /* LinkingObjects.swift */ = {isa = PBXFileReference; fileEncoding = 4; lastKnownFileType = sourcecode.swift; path = LinkingObjects.swift; sourceTree = "<group>"; };
		5D1BF1FE1EF9875300B7DC87 /* RLMCollection_Private.h */ = {isa = PBXFileReference; lastKnownFileType = sourcecode.c.h; path = RLMCollection_Private.h; sourceTree = "<group>"; };
		5D2E8F651C98DC0D00187B09 /* RLMProperty_Private.hpp */ = {isa = PBXFileReference; fileEncoding = 4; lastKnownFileType = sourcecode.cpp.h; path = RLMProperty_Private.hpp; sourceTree = "<group>"; };
		5D3E1A2C1C1FC6D5002913BA /* RLMPredicateUtil.hpp */ = {isa = PBXFileReference; fileEncoding = 4; lastKnownFileType = sourcecode.cpp.h; path = RLMPredicateUtil.hpp; sourceTree = "<group>"; };
		5D3E1A2D1C1FC6D5002913BA /* RLMPredicateUtil.mm */ = {isa = PBXFileReference; fileEncoding = 4; lastKnownFileType = sourcecode.cpp.objcpp; path = RLMPredicateUtil.mm; sourceTree = "<group>"; };
		5D432B8C1CC0713F00A610A9 /* LinkingObjectsTests.mm */ = {isa = PBXFileReference; fileEncoding = 4; lastKnownFileType = sourcecode.cpp.objcpp; path = LinkingObjectsTests.mm; sourceTree = "<group>"; };
		5D6156F51BE077E600A4BD3F /* RLMPlatform.h.in */ = {isa = PBXFileReference; fileEncoding = 4; lastKnownFileType = text; path = RLMPlatform.h.in; sourceTree = "<group>"; };
		5D6156F71BE07B6B00A4BD3F /* TestHost.xcconfig */ = {isa = PBXFileReference; fileEncoding = 4; lastKnownFileType = text.xcconfig; path = TestHost.xcconfig; sourceTree = "<group>"; };
		5D659E6D1BE0398E006515A0 /* Base.xcconfig */ = {isa = PBXFileReference; fileEncoding = 4; lastKnownFileType = text.xcconfig; path = Base.xcconfig; sourceTree = "<group>"; };
		5D659E6E1BE0398E006515A0 /* Debug.xcconfig */ = {isa = PBXFileReference; fileEncoding = 4; lastKnownFileType = text.xcconfig; path = Debug.xcconfig; sourceTree = "<group>"; };
		5D659E6F1BE0398E006515A0 /* Release.xcconfig */ = {isa = PBXFileReference; fileEncoding = 4; lastKnownFileType = text.xcconfig; path = Release.xcconfig; sourceTree = "<group>"; };
		5D659E741BE03E0D006515A0 /* Realm iOS static.xcconfig */ = {isa = PBXFileReference; fileEncoding = 4; lastKnownFileType = text.xcconfig; path = "Realm iOS static.xcconfig"; sourceTree = "<group>"; };
		5D659E761BE03E0D006515A0 /* Realm.xcconfig */ = {isa = PBXFileReference; fileEncoding = 4; lastKnownFileType = text.xcconfig; path = Realm.xcconfig; sourceTree = "<group>"; };
		5D659ED91BE04556006515A0 /* Realm.framework */ = {isa = PBXFileReference; explicitFileType = wrapper.framework; includeInIndex = 0; path = Realm.framework; sourceTree = BUILT_PRODUCTS_DIR; };
		5D660FBD1BE98BEF0021E04F /* RealmSwift.xcconfig */ = {isa = PBXFileReference; fileEncoding = 4; lastKnownFileType = text.xcconfig; path = RealmSwift.xcconfig; sourceTree = "<group>"; };
		5D660FC01BE98BEF0021E04F /* Tests.xcconfig */ = {isa = PBXFileReference; fileEncoding = 4; lastKnownFileType = text.xcconfig; path = Tests.xcconfig; sourceTree = "<group>"; };
		5D660FCC1BE98C560021E04F /* RealmSwift.framework */ = {isa = PBXFileReference; explicitFileType = wrapper.framework; includeInIndex = 0; path = RealmSwift.framework; sourceTree = BUILT_PRODUCTS_DIR; };
		5D660FD81BE98C7C0021E04F /* RealmSwift Tests.xctest */ = {isa = PBXFileReference; explicitFileType = wrapper.cfbundle; includeInIndex = 0; path = "RealmSwift Tests.xctest"; sourceTree = BUILT_PRODUCTS_DIR; };
		5D660FE31BE98D670021E04F /* Aliases.swift */ = {isa = PBXFileReference; fileEncoding = 4; lastKnownFileType = sourcecode.swift; path = Aliases.swift; sourceTree = "<group>"; };
		5D660FE41BE98D670021E04F /* List.swift */ = {isa = PBXFileReference; fileEncoding = 4; lastKnownFileType = sourcecode.swift; path = List.swift; sourceTree = "<group>"; };
		5D660FE51BE98D670021E04F /* Migration.swift */ = {isa = PBXFileReference; fileEncoding = 4; lastKnownFileType = sourcecode.swift; path = Migration.swift; sourceTree = "<group>"; };
		5D660FE61BE98D670021E04F /* Object.swift */ = {isa = PBXFileReference; fileEncoding = 4; lastKnownFileType = sourcecode.swift; path = Object.swift; sourceTree = "<group>"; };
		5D660FE71BE98D670021E04F /* ObjectSchema.swift */ = {isa = PBXFileReference; fileEncoding = 4; lastKnownFileType = sourcecode.swift; path = ObjectSchema.swift; sourceTree = "<group>"; };
		5D660FE81BE98D670021E04F /* Optional.swift */ = {isa = PBXFileReference; fileEncoding = 4; lastKnownFileType = sourcecode.swift; path = Optional.swift; sourceTree = "<group>"; };
		5D660FE91BE98D670021E04F /* Property.swift */ = {isa = PBXFileReference; fileEncoding = 4; lastKnownFileType = sourcecode.swift; path = Property.swift; sourceTree = "<group>"; };
		5D660FEA1BE98D670021E04F /* Realm.swift */ = {isa = PBXFileReference; fileEncoding = 4; lastKnownFileType = sourcecode.swift; path = Realm.swift; sourceTree = "<group>"; };
		5D660FEC1BE98D670021E04F /* RealmConfiguration.swift */ = {isa = PBXFileReference; fileEncoding = 4; lastKnownFileType = sourcecode.swift; path = RealmConfiguration.swift; sourceTree = "<group>"; };
		5D660FED1BE98D670021E04F /* Results.swift */ = {isa = PBXFileReference; fileEncoding = 4; lastKnownFileType = sourcecode.swift; path = Results.swift; sourceTree = "<group>"; };
		5D660FEE1BE98D670021E04F /* Schema.swift */ = {isa = PBXFileReference; fileEncoding = 4; lastKnownFileType = sourcecode.swift; path = Schema.swift; sourceTree = "<group>"; };
		5D660FEF1BE98D670021E04F /* SortDescriptor.swift */ = {isa = PBXFileReference; fileEncoding = 4; lastKnownFileType = sourcecode.swift; path = SortDescriptor.swift; sourceTree = "<group>"; };
		5D660FF01BE98D670021E04F /* Util.swift */ = {isa = PBXFileReference; fileEncoding = 4; lastKnownFileType = sourcecode.swift; path = Util.swift; sourceTree = "<group>"; };
		5D660FFF1BE98D880021E04F /* KVOTests.swift */ = {isa = PBXFileReference; fileEncoding = 4; lastKnownFileType = sourcecode.swift; path = KVOTests.swift; sourceTree = "<group>"; };
		5D6610001BE98D880021E04F /* ListTests.swift */ = {isa = PBXFileReference; fileEncoding = 4; lastKnownFileType = sourcecode.swift; path = ListTests.swift; sourceTree = "<group>"; };
		5D6610011BE98D880021E04F /* MigrationTests.swift */ = {isa = PBXFileReference; fileEncoding = 4; lastKnownFileType = sourcecode.swift; path = MigrationTests.swift; sourceTree = "<group>"; };
		5D6610021BE98D880021E04F /* ObjectAccessorTests.swift */ = {isa = PBXFileReference; fileEncoding = 4; lastKnownFileType = sourcecode.swift; path = ObjectAccessorTests.swift; sourceTree = "<group>"; };
		5D6610031BE98D880021E04F /* ObjectCreationTests.swift */ = {isa = PBXFileReference; fileEncoding = 4; lastKnownFileType = sourcecode.swift; path = ObjectCreationTests.swift; sourceTree = "<group>"; };
		5D6610041BE98D880021E04F /* ObjectSchemaInitializationTests.swift */ = {isa = PBXFileReference; fileEncoding = 4; lastKnownFileType = sourcecode.swift; path = ObjectSchemaInitializationTests.swift; sourceTree = "<group>"; };
		5D6610051BE98D880021E04F /* ObjectSchemaTests.swift */ = {isa = PBXFileReference; fileEncoding = 4; lastKnownFileType = sourcecode.swift; path = ObjectSchemaTests.swift; sourceTree = "<group>"; };
		5D6610061BE98D880021E04F /* ObjectTests.swift */ = {isa = PBXFileReference; fileEncoding = 4; lastKnownFileType = sourcecode.swift; path = ObjectTests.swift; sourceTree = "<group>"; };
		5D6610071BE98D880021E04F /* PerformanceTests.swift */ = {isa = PBXFileReference; fileEncoding = 4; lastKnownFileType = sourcecode.swift; path = PerformanceTests.swift; sourceTree = "<group>"; };
		5D6610081BE98D880021E04F /* PropertyTests.swift */ = {isa = PBXFileReference; fileEncoding = 4; lastKnownFileType = sourcecode.swift; path = PropertyTests.swift; sourceTree = "<group>"; };
		5D6610091BE98D880021E04F /* RealmCollectionTypeTests.swift */ = {isa = PBXFileReference; fileEncoding = 4; lastKnownFileType = sourcecode.swift; path = RealmCollectionTypeTests.swift; sourceTree = "<group>"; };
		5D66100A1BE98D880021E04F /* RealmConfigurationTests.swift */ = {isa = PBXFileReference; fileEncoding = 4; lastKnownFileType = sourcecode.swift; path = RealmConfigurationTests.swift; sourceTree = "<group>"; };
		5D66100B1BE98D880021E04F /* RealmSwiftTests-BridgingHeader.h */ = {isa = PBXFileReference; fileEncoding = 4; lastKnownFileType = sourcecode.c.h; path = "RealmSwiftTests-BridgingHeader.h"; sourceTree = "<group>"; };
		5D66100C1BE98D880021E04F /* RealmTests.swift */ = {isa = PBXFileReference; fileEncoding = 4; lastKnownFileType = sourcecode.swift; path = RealmTests.swift; sourceTree = "<group>"; };
		5D66100D1BE98D880021E04F /* SchemaTests.swift */ = {isa = PBXFileReference; fileEncoding = 4; lastKnownFileType = sourcecode.swift; path = SchemaTests.swift; sourceTree = "<group>"; };
		5D66100E1BE98D880021E04F /* SortDescriptorTests.swift */ = {isa = PBXFileReference; fileEncoding = 4; lastKnownFileType = sourcecode.swift; path = SortDescriptorTests.swift; sourceTree = "<group>"; };
		5D66100F1BE98D880021E04F /* SwiftLinkTests.swift */ = {isa = PBXFileReference; fileEncoding = 4; lastKnownFileType = sourcecode.swift; path = SwiftLinkTests.swift; sourceTree = "<group>"; };
		5D6610101BE98D880021E04F /* SwiftTestObjects.swift */ = {isa = PBXFileReference; fileEncoding = 4; lastKnownFileType = sourcecode.swift; path = SwiftTestObjects.swift; sourceTree = "<group>"; };
		5D6610111BE98D880021E04F /* SwiftUnicodeTests.swift */ = {isa = PBXFileReference; fileEncoding = 4; lastKnownFileType = sourcecode.swift; path = SwiftUnicodeTests.swift; sourceTree = "<group>"; };
		5D6610121BE98D880021E04F /* TestCase.swift */ = {isa = PBXFileReference; fileEncoding = 4; lastKnownFileType = sourcecode.swift; path = TestCase.swift; sourceTree = "<group>"; };
		5DD755CF1BE056DE002800DA /* Realm.framework */ = {isa = PBXFileReference; explicitFileType = wrapper.framework; includeInIndex = 0; path = Realm.framework; sourceTree = BUILT_PRODUCTS_DIR; };
		5DD755E01BE05C19002800DA /* Tests.xcconfig */ = {isa = PBXFileReference; fileEncoding = 4; lastKnownFileType = text.xcconfig; path = Tests.xcconfig; sourceTree = "<group>"; };
		5DD755E31BE05EA1002800DA /* Tests iOS static.xcconfig */ = {isa = PBXFileReference; fileEncoding = 4; lastKnownFileType = text.xcconfig; path = "Tests iOS static.xcconfig"; sourceTree = "<group>"; };
		6807E6492487E8660096066F /* RLMPushClient.h */ = {isa = PBXFileReference; lastKnownFileType = sourcecode.c.h; path = RLMPushClient.h; sourceTree = "<group>"; };
		6807E64B2487F7220096066F /* RLMPushClient.mm */ = {isa = PBXFileReference; lastKnownFileType = sourcecode.cpp.objcpp; path = RLMPushClient.mm; sourceTree = "<group>"; };
		6807E64E2487F9210096066F /* RLMPushClient_Private.hpp */ = {isa = PBXFileReference; lastKnownFileType = sourcecode.cpp.h; path = RLMPushClient_Private.hpp; sourceTree = "<group>"; };
		681EE33A25EE8E1400A9DEC5 /* AnyRealmValue.swift */ = {isa = PBXFileReference; lastKnownFileType = sourcecode.swift; path = AnyRealmValue.swift; sourceTree = "<group>"; };
		681EE34625EE8E5600A9DEC5 /* ObjectiveCSupport+AnyRealmValue.swift */ = {isa = PBXFileReference; lastKnownFileType = sourcecode.swift; path = "ObjectiveCSupport+AnyRealmValue.swift"; sourceTree = "<group>"; };
		A05FA61E1B62C3900000C9B2 /* RLMObjectBase_Dynamic.h */ = {isa = PBXFileReference; lastKnownFileType = sourcecode.c.h; path = RLMObjectBase_Dynamic.h; sourceTree = "<group>"; };
		AC7D182B261F2F560080E1D2 /* RLMObjectServerPartitionTests.mm */ = {isa = PBXFileReference; fileEncoding = 4; lastKnownFileType = sourcecode.cpp.objcpp; name = RLMObjectServerPartitionTests.mm; path = Realm/ObjectServerTests/RLMObjectServerPartitionTests.mm; sourceTree = "<group>"; };
		AC7D182C261F2F560080E1D2 /* SwiftObjectServerPartitionTests.swift */ = {isa = PBXFileReference; fileEncoding = 4; lastKnownFileType = sourcecode.swift; name = SwiftObjectServerPartitionTests.swift; path = Realm/ObjectServerTests/SwiftObjectServerPartitionTests.swift; sourceTree = "<group>"; };
		C042A48C1B7522A900771ED2 /* RealmConfigurationTests.mm */ = {isa = PBXFileReference; fileEncoding = 4; lastKnownFileType = sourcecode.cpp.objcpp; path = RealmConfigurationTests.mm; sourceTree = "<group>"; };
		C073E1201AE9B705002C0A30 /* RLMObject_Private.hpp */ = {isa = PBXFileReference; lastKnownFileType = sourcecode.cpp.h; path = RLMObject_Private.hpp; sourceTree = "<group>"; };
		C0D2DD051B6BDEA1004E8919 /* RLMRealmConfiguration.h */ = {isa = PBXFileReference; fileEncoding = 4; lastKnownFileType = sourcecode.c.h; path = RLMRealmConfiguration.h; sourceTree = "<group>"; };
		C0D2DD061B6BDEA1004E8919 /* RLMRealmConfiguration.mm */ = {isa = PBXFileReference; fileEncoding = 4; lastKnownFileType = sourcecode.cpp.objcpp; path = RLMRealmConfiguration.mm; sourceTree = "<group>"; };
		C0D2DD0F1B6BE0DD004E8919 /* RLMRealmConfiguration_Private.h */ = {isa = PBXFileReference; lastKnownFileType = sourcecode.c.h; path = RLMRealmConfiguration_Private.h; sourceTree = "<group>"; };
		CF040493263DF0A900F9AEE0 /* PrimitiveMapTests.swift */ = {isa = PBXFileReference; fileEncoding = 4; lastKnownFileType = sourcecode.swift; path = PrimitiveMapTests.swift; sourceTree = "<group>"; };
		CF052EFA25DEB671008EEF86 /* DictionaryPropertyTests.m */ = {isa = PBXFileReference; fileEncoding = 4; lastKnownFileType = sourcecode.c.objc; path = DictionaryPropertyTests.m; sourceTree = "<group>"; };
		CF087566260B98CF00B9BE60 /* SwiftCollectionSyncTests.swift */ = {isa = PBXFileReference; fileEncoding = 4; lastKnownFileType = sourcecode.swift; name = SwiftCollectionSyncTests.swift; path = Realm/ObjectServerTests/SwiftCollectionSyncTests.swift; sourceTree = "<group>"; };
		CF08757C260B98E100B9BE60 /* RLMCollectionSyncTests.mm */ = {isa = PBXFileReference; fileEncoding = 4; lastKnownFileType = sourcecode.cpp.objcpp; name = RLMCollectionSyncTests.mm; path = Realm/ObjectServerTests/RLMCollectionSyncTests.mm; sourceTree = "<group>"; };
		CF330BBB24E56E3A00F07EE2 /* RLMNetworkTransport_Private.hpp */ = {isa = PBXFileReference; lastKnownFileType = sourcecode.cpp.h; path = RLMNetworkTransport_Private.hpp; sourceTree = "<group>"; };
		CF330BBC24E57D5F00F07EE2 /* RLMWatchTestUtility.h */ = {isa = PBXFileReference; lastKnownFileType = sourcecode.c.h; name = RLMWatchTestUtility.h; path = Realm/ObjectServerTests/RLMWatchTestUtility.h; sourceTree = "<group>"; };
		CF330BBD24E57D5F00F07EE2 /* RLMWatchTestUtility.m */ = {isa = PBXFileReference; lastKnownFileType = sourcecode.c.objc; name = RLMWatchTestUtility.m; path = Realm/ObjectServerTests/RLMWatchTestUtility.m; sourceTree = "<group>"; };
		CF44460526121B2A00BAFDB4 /* RLMSwiftValueStorage.mm */ = {isa = PBXFileReference; fileEncoding = 4; lastKnownFileType = sourcecode.cpp.objcpp; path = RLMSwiftValueStorage.mm; sourceTree = "<group>"; };
		CF44460626121B2A00BAFDB4 /* RLMSwiftValueStorage.h */ = {isa = PBXFileReference; fileEncoding = 4; lastKnownFileType = sourcecode.c.h; path = RLMSwiftValueStorage.h; sourceTree = "<group>"; };
		CF44461D26121C6800BAFDB4 /* RealmProperty.swift */ = {isa = PBXFileReference; fileEncoding = 4; lastKnownFileType = sourcecode.swift; path = RealmProperty.swift; sourceTree = "<group>"; };
		CF6E0480242A141200DB7F14 /* RLMEmailPasswordAuth.h */ = {isa = PBXFileReference; lastKnownFileType = sourcecode.c.h; path = RLMEmailPasswordAuth.h; sourceTree = "<group>"; };
		CF6E0481242A141200DB7F14 /* RLMEmailPasswordAuth.mm */ = {isa = PBXFileReference; lastKnownFileType = sourcecode.cpp.objcpp; path = RLMEmailPasswordAuth.mm; sourceTree = "<group>"; };
		CF6E0484242A321200DB7F14 /* RLMProviderClient.h */ = {isa = PBXFileReference; lastKnownFileType = sourcecode.c.h; path = RLMProviderClient.h; sourceTree = "<group>"; };
		CF6E0485242A321200DB7F14 /* RLMProviderClient.mm */ = {isa = PBXFileReference; lastKnownFileType = sourcecode.cpp.objcpp; path = RLMProviderClient.mm; sourceTree = "<group>"; };
		CF76F7CB24816AA800890DD2 /* RLMUpdateResult.mm */ = {isa = PBXFileReference; fileEncoding = 4; lastKnownFileType = sourcecode.cpp.objcpp; path = RLMUpdateResult.mm; sourceTree = "<group>"; };
		CF76F7CC24816AA800890DD2 /* RLMUpdateResult.h */ = {isa = PBXFileReference; fileEncoding = 4; lastKnownFileType = sourcecode.c.h; path = RLMUpdateResult.h; sourceTree = "<group>"; };
		CF76F7CE24816AA900890DD2 /* RLMUpdateResult_Private.hpp */ = {isa = PBXFileReference; fileEncoding = 4; lastKnownFileType = sourcecode.cpp.h; path = RLMUpdateResult_Private.hpp; sourceTree = "<group>"; };
		CF76F7CF24816AA900890DD2 /* RLMMongoCollection.h */ = {isa = PBXFileReference; fileEncoding = 4; lastKnownFileType = sourcecode.c.h; path = RLMMongoCollection.h; sourceTree = "<group>"; };
		CF76F7D024816AAA00890DD2 /* RLMFindOptions.mm */ = {isa = PBXFileReference; fileEncoding = 4; lastKnownFileType = sourcecode.cpp.objcpp; path = RLMFindOptions.mm; sourceTree = "<group>"; };
		CF76F7D124816AAA00890DD2 /* RLMMongoCollection.mm */ = {isa = PBXFileReference; fileEncoding = 4; lastKnownFileType = sourcecode.cpp.objcpp; path = RLMMongoCollection.mm; sourceTree = "<group>"; };
		CF76F7D224816AAA00890DD2 /* RLMMongoCollection_Private.hpp */ = {isa = PBXFileReference; fileEncoding = 4; lastKnownFileType = sourcecode.cpp.h; path = RLMMongoCollection_Private.hpp; sourceTree = "<group>"; };
		CF76F7D324816AAA00890DD2 /* RLMMongoClient_Private.hpp */ = {isa = PBXFileReference; fileEncoding = 4; lastKnownFileType = sourcecode.cpp.h; path = RLMMongoClient_Private.hpp; sourceTree = "<group>"; };
		CF76F7D424816AAA00890DD2 /* RLMFindOptions_Private.hpp */ = {isa = PBXFileReference; fileEncoding = 4; lastKnownFileType = sourcecode.cpp.h; path = RLMFindOptions_Private.hpp; sourceTree = "<group>"; };
		CF76F7D524816AAA00890DD2 /* RLMMongoClient.mm */ = {isa = PBXFileReference; fileEncoding = 4; lastKnownFileType = sourcecode.cpp.objcpp; path = RLMMongoClient.mm; sourceTree = "<group>"; };
		CF76F7D624816AAA00890DD2 /* RLMFindOneAndModifyOptions.h */ = {isa = PBXFileReference; fileEncoding = 4; lastKnownFileType = sourcecode.c.h; path = RLMFindOneAndModifyOptions.h; sourceTree = "<group>"; };
		CF76F7D724816AAA00890DD2 /* RLMFindOptions.h */ = {isa = PBXFileReference; fileEncoding = 4; lastKnownFileType = sourcecode.c.h; path = RLMFindOptions.h; sourceTree = "<group>"; };
		CF76F7D824816AAB00890DD2 /* RLMFindOneAndModifyOptions_Private.hpp */ = {isa = PBXFileReference; fileEncoding = 4; lastKnownFileType = sourcecode.cpp.h; path = RLMFindOneAndModifyOptions_Private.hpp; sourceTree = "<group>"; };
		CF76F7D924816AAB00890DD2 /* RLMMongoDatabase.h */ = {isa = PBXFileReference; fileEncoding = 4; lastKnownFileType = sourcecode.c.h; path = RLMMongoDatabase.h; sourceTree = "<group>"; };
		CF76F7DA24816AAB00890DD2 /* RLMMongoClient.h */ = {isa = PBXFileReference; fileEncoding = 4; lastKnownFileType = sourcecode.c.h; path = RLMMongoClient.h; sourceTree = "<group>"; };
		CF76F7DB24816AAB00890DD2 /* RLMFindOneAndModifyOptions.mm */ = {isa = PBXFileReference; fileEncoding = 4; lastKnownFileType = sourcecode.cpp.objcpp; path = RLMFindOneAndModifyOptions.mm; sourceTree = "<group>"; };
		CF76F7DC24816AAB00890DD2 /* RLMMongoDatabase_Private.hpp */ = {isa = PBXFileReference; fileEncoding = 4; lastKnownFileType = sourcecode.cpp.h; path = RLMMongoDatabase_Private.hpp; sourceTree = "<group>"; };
		CF76F80124816B3800890DD2 /* MongoClient.swift */ = {isa = PBXFileReference; fileEncoding = 4; lastKnownFileType = sourcecode.swift; path = MongoClient.swift; sourceTree = "<group>"; };
		CF986D1A25AE3B080039D287 /* RLMSet_Private.h */ = {isa = PBXFileReference; fileEncoding = 4; lastKnownFileType = sourcecode.c.h; path = RLMSet_Private.h; sourceTree = "<group>"; };
		CF986D1B25AE3B080039D287 /* RLMSet.mm */ = {isa = PBXFileReference; fileEncoding = 4; lastKnownFileType = sourcecode.cpp.objcpp; path = RLMSet.mm; sourceTree = "<group>"; };
		CF986D1C25AE3B090039D287 /* RLMSet_Private.hpp */ = {isa = PBXFileReference; fileEncoding = 4; lastKnownFileType = sourcecode.cpp.h; path = RLMSet_Private.hpp; sourceTree = "<group>"; };
		CF986D1D25AE3B090039D287 /* RLMSet.h */ = {isa = PBXFileReference; fileEncoding = 4; lastKnownFileType = sourcecode.c.h; path = RLMSet.h; sourceTree = "<group>"; };
		CF986D2F25AE3BD40039D287 /* PrimitiveSetPropertyTests.m */ = {isa = PBXFileReference; fileEncoding = 4; lastKnownFileType = sourcecode.c.objc; path = PrimitiveSetPropertyTests.m; sourceTree = "<group>"; };
		CF986D3025AE3BD40039D287 /* SetPropertyTests.m */ = {isa = PBXFileReference; fileEncoding = 4; lastKnownFileType = sourcecode.c.objc; path = SetPropertyTests.m; sourceTree = "<group>"; };
		CF986D4725AE3C420039D287 /* SwiftSetPropertyTests.swift */ = {isa = PBXFileReference; fileEncoding = 4; lastKnownFileType = sourcecode.swift; path = SwiftSetPropertyTests.swift; sourceTree = "<group>"; };
		CF986D4825AE3C420039D287 /* SwiftSetTests.swift */ = {isa = PBXFileReference; fileEncoding = 4; lastKnownFileType = sourcecode.swift; path = SwiftSetTests.swift; sourceTree = "<group>"; };
		CF986D8E25AE3C980039D287 /* MutableSet.swift */ = {isa = PBXFileReference; fileEncoding = 4; lastKnownFileType = sourcecode.swift; path = MutableSet.swift; sourceTree = "<group>"; };
		CF986DE125AE3EC70039D287 /* MutableSetTests.swift */ = {isa = PBXFileReference; fileEncoding = 4; lastKnownFileType = sourcecode.swift; path = MutableSetTests.swift; sourceTree = "<group>"; };
		CF986DF525AE3EDF0039D287 /* PrimitiveMutableSetTests.swift */ = {isa = PBXFileReference; fileEncoding = 4; lastKnownFileType = sourcecode.swift; path = PrimitiveMutableSetTests.swift; sourceTree = "<group>"; };
		CF9881C025DABC6500BD7E4F /* RLMManagedDictionary.mm */ = {isa = PBXFileReference; fileEncoding = 4; lastKnownFileType = sourcecode.cpp.objcpp; path = RLMManagedDictionary.mm; sourceTree = "<group>"; };
		CF9881CB25DABDE900BD7E4F /* RLMDictionary_Private.hpp */ = {isa = PBXFileReference; lastKnownFileType = sourcecode.cpp.h; path = RLMDictionary_Private.hpp; sourceTree = "<group>"; };
		CFA3A23D260B8427002C3266 /* RLMCollectionSyncTests.mm */ = {isa = PBXFileReference; lastKnownFileType = sourcecode.cpp.objcpp; name = RLMCollectionSyncTests.mm; path = Realm/ObjectServerTests/RLMCollectionSyncTests.mm; sourceTree = "<group>"; };
		CFA3A23E260B8430002C3266 /* SwiftCollectionSyncTests.swift */ = {isa = PBXFileReference; fileEncoding = 4; lastKnownFileType = sourcecode.swift; name = SwiftCollectionSyncTests.swift; path = Realm/ObjectServerTests/SwiftCollectionSyncTests.swift; sourceTree = "<group>"; };
		CFAE926A24A0A7F40033CB31 /* AuthenticationServices.framework */ = {isa = PBXFileReference; lastKnownFileType = wrapper.framework; name = AuthenticationServices.framework; path = System/Library/Frameworks/AuthenticationServices.framework; sourceTree = SDKROOT; };
		CFAEF75F242B5F9A00EAF721 /* RLMAPIKeyAuth.h */ = {isa = PBXFileReference; lastKnownFileType = sourcecode.c.h; path = RLMAPIKeyAuth.h; sourceTree = "<group>"; };
		CFAEF760242B5F9A00EAF721 /* RLMAPIKeyAuth.mm */ = {isa = PBXFileReference; lastKnownFileType = sourcecode.cpp.objcpp; path = RLMAPIKeyAuth.mm; sourceTree = "<group>"; };
		CFAEF763242B672700EAF721 /* RLMUserAPIKey.h */ = {isa = PBXFileReference; lastKnownFileType = sourcecode.c.h; path = RLMUserAPIKey.h; sourceTree = "<group>"; };
		CFAEF764242B672700EAF721 /* RLMUserAPIKey.mm */ = {isa = PBXFileReference; lastKnownFileType = sourcecode.cpp.objcpp; path = RLMUserAPIKey.mm; sourceTree = "<group>"; };
		CFAEF767242B7F8900EAF721 /* RLMUserAPIKey_Private.hpp */ = {isa = PBXFileReference; lastKnownFileType = sourcecode.cpp.h; path = RLMUserAPIKey_Private.hpp; sourceTree = "<group>"; };
		CFB43139243DF87100471C18 /* App.swift */ = {isa = PBXFileReference; lastKnownFileType = sourcecode.swift; path = App.swift; sourceTree = "<group>"; };
		CFB5E1602497A45D009CABB3 /* RLMProviderClient_Private.hpp */ = {isa = PBXFileReference; lastKnownFileType = sourcecode.cpp.h; path = RLMProviderClient_Private.hpp; sourceTree = "<group>"; };
		CFB674A224EEE9CB00FBF0B8 /* WatchTestUtility.swift */ = {isa = PBXFileReference; lastKnownFileType = sourcecode.swift; name = WatchTestUtility.swift; path = Realm/ObjectServerTests/WatchTestUtility.swift; sourceTree = "<group>"; };
		CFD8D11F25BB0B8B0037FE4D /* RLMManagedSet.mm */ = {isa = PBXFileReference; fileEncoding = 4; lastKnownFileType = sourcecode.cpp.objcpp; path = RLMManagedSet.mm; sourceTree = "<group>"; };
		CFE9CE3226555BBD00BF96D6 /* RealmKeyedCollection.swift */ = {isa = PBXFileReference; fileEncoding = 4; lastKnownFileType = sourcecode.swift; path = RealmKeyedCollection.swift; sourceTree = "<group>"; };
		CFFC8CC7262310C800929608 /* AnyRealmValueTests.swift */ = {isa = PBXFileReference; fileEncoding = 4; lastKnownFileType = sourcecode.swift; path = AnyRealmValueTests.swift; sourceTree = "<group>"; };
		CFFECBA8250646750010F585 /* Decimal128Tests.swift */ = {isa = PBXFileReference; lastKnownFileType = sourcecode.swift; path = Decimal128Tests.swift; sourceTree = "<group>"; };
		CFFECBAB250667A90010F585 /* Decimal128Tests.m */ = {isa = PBXFileReference; lastKnownFileType = sourcecode.c.objc; path = Decimal128Tests.m; sourceTree = "<group>"; };
		CFFECBAF250690EA0010F585 /* ObjectIdTests.m */ = {isa = PBXFileReference; lastKnownFileType = sourcecode.c.objc; path = ObjectIdTests.m; sourceTree = "<group>"; };
		CFFECBB225078D100010F585 /* ObjectIdTests.swift */ = {isa = PBXFileReference; lastKnownFileType = sourcecode.swift; path = ObjectIdTests.swift; sourceTree = "<group>"; };
		E81A1F621955FC9300FDED82 /* Realm-Info.plist */ = {isa = PBXFileReference; fileEncoding = 4; lastKnownFileType = text.plist.xml; path = "Realm-Info.plist"; sourceTree = "<group>"; };
		E81A1F631955FC9300FDED82 /* RLMAccessor.h */ = {isa = PBXFileReference; fileEncoding = 4; lastKnownFileType = sourcecode.c.h; path = RLMAccessor.h; sourceTree = "<group>"; };
		E81A1F641955FC9300FDED82 /* RLMAccessor.mm */ = {isa = PBXFileReference; fileEncoding = 4; lastKnownFileType = sourcecode.cpp.objcpp; path = RLMAccessor.mm; sourceTree = "<group>"; };
		E81A1F651955FC9300FDED82 /* RLMArray_Private.hpp */ = {isa = PBXFileReference; fileEncoding = 4; lastKnownFileType = sourcecode.cpp.h; path = RLMArray_Private.hpp; sourceTree = "<group>"; };
		E81A1F661955FC9300FDED82 /* RLMArray.h */ = {isa = PBXFileReference; fileEncoding = 4; lastKnownFileType = sourcecode.c.h; path = RLMArray.h; sourceTree = "<group>"; };
		E81A1F671955FC9300FDED82 /* RLMArray.mm */ = {isa = PBXFileReference; fileEncoding = 4; lastKnownFileType = sourcecode.cpp.objcpp; path = RLMArray.mm; sourceTree = "<group>"; };
		E81A1F691955FC9300FDED82 /* RLMManagedArray.mm */ = {isa = PBXFileReference; fileEncoding = 4; lastKnownFileType = sourcecode.cpp.objcpp; lineEnding = 0; path = RLMManagedArray.mm; sourceTree = "<group>"; };
		E81A1F6A1955FC9300FDED82 /* RLMResults.mm */ = {isa = PBXFileReference; fileEncoding = 4; lastKnownFileType = sourcecode.cpp.objcpp; lineEnding = 0; path = RLMResults.mm; sourceTree = "<group>"; xcLanguageSpecificationIdentifier = xcode.lang.objcpp; };
		E81A1F6B1955FC9300FDED82 /* RLMConstants.h */ = {isa = PBXFileReference; fileEncoding = 4; lastKnownFileType = sourcecode.c.h; path = RLMConstants.h; sourceTree = "<group>"; };
		E81A1F6C1955FC9300FDED82 /* RLMConstants.m */ = {isa = PBXFileReference; fileEncoding = 4; lastKnownFileType = sourcecode.c.objc; path = RLMConstants.m; sourceTree = "<group>"; };
		E81A1F6D1955FC9300FDED82 /* RLMObject_Private.h */ = {isa = PBXFileReference; fileEncoding = 4; lastKnownFileType = sourcecode.c.h; path = RLMObject_Private.h; sourceTree = "<group>"; };
		E81A1F6E1955FC9300FDED82 /* RLMObject.h */ = {isa = PBXFileReference; fileEncoding = 4; lastKnownFileType = sourcecode.c.h; path = RLMObject.h; sourceTree = "<group>"; };
		E81A1F6F1955FC9300FDED82 /* RLMObject.mm */ = {isa = PBXFileReference; fileEncoding = 4; lastKnownFileType = sourcecode.cpp.objcpp; path = RLMObject.mm; sourceTree = "<group>"; };
		E81A1F701955FC9300FDED82 /* RLMObjectSchema_Private.hpp */ = {isa = PBXFileReference; fileEncoding = 4; lastKnownFileType = sourcecode.cpp.h; path = RLMObjectSchema_Private.hpp; sourceTree = "<group>"; };
		E81A1F711955FC9300FDED82 /* RLMObjectSchema.h */ = {isa = PBXFileReference; fileEncoding = 4; lastKnownFileType = sourcecode.c.h; path = RLMObjectSchema.h; sourceTree = "<group>"; };
		E81A1F721955FC9300FDED82 /* RLMObjectSchema.mm */ = {isa = PBXFileReference; fileEncoding = 4; lastKnownFileType = sourcecode.cpp.objcpp; path = RLMObjectSchema.mm; sourceTree = "<group>"; };
		E81A1F741955FC9300FDED82 /* RLMObjectStore.mm */ = {isa = PBXFileReference; fileEncoding = 4; lastKnownFileType = sourcecode.cpp.objcpp; lineEnding = 0; path = RLMObjectStore.mm; sourceTree = "<group>"; };
		E81A1F751955FC9300FDED82 /* RLMProperty_Private.h */ = {isa = PBXFileReference; fileEncoding = 4; lastKnownFileType = sourcecode.c.h; path = RLMProperty_Private.h; sourceTree = "<group>"; };
		E81A1F761955FC9300FDED82 /* RLMProperty.h */ = {isa = PBXFileReference; fileEncoding = 4; lastKnownFileType = sourcecode.c.h; path = RLMProperty.h; sourceTree = "<group>"; };
		E81A1F771955FC9300FDED82 /* RLMProperty.mm */ = {isa = PBXFileReference; fileEncoding = 4; lastKnownFileType = sourcecode.cpp.objcpp; path = RLMProperty.mm; sourceTree = "<group>"; };
		E81A1F781955FC9300FDED82 /* RLMQueryUtil.hpp */ = {isa = PBXFileReference; fileEncoding = 4; lastKnownFileType = sourcecode.cpp.h; path = RLMQueryUtil.hpp; sourceTree = "<group>"; };
		E81A1F791955FC9300FDED82 /* RLMQueryUtil.mm */ = {isa = PBXFileReference; fileEncoding = 4; lastKnownFileType = sourcecode.cpp.objcpp; path = RLMQueryUtil.mm; sourceTree = "<group>"; };
		E81A1F7B1955FC9300FDED82 /* RLMRealm.h */ = {isa = PBXFileReference; fileEncoding = 4; lastKnownFileType = sourcecode.c.h; path = RLMRealm.h; sourceTree = "<group>"; };
		E81A1F7C1955FC9300FDED82 /* RLMRealm.mm */ = {isa = PBXFileReference; fileEncoding = 4; lastKnownFileType = sourcecode.cpp.objcpp; path = RLMRealm.mm; sourceTree = "<group>"; };
		E81A1F7D1955FC9300FDED82 /* RLMSchema_Private.h */ = {isa = PBXFileReference; fileEncoding = 4; lastKnownFileType = sourcecode.c.h; path = RLMSchema_Private.h; sourceTree = "<group>"; };
		E81A1F7E1955FC9300FDED82 /* RLMSchema.h */ = {isa = PBXFileReference; fileEncoding = 4; lastKnownFileType = sourcecode.c.h; path = RLMSchema.h; sourceTree = "<group>"; };
		E81A1F7F1955FC9300FDED82 /* RLMSchema.mm */ = {isa = PBXFileReference; fileEncoding = 4; lastKnownFileType = sourcecode.cpp.objcpp; path = RLMSchema.mm; sourceTree = "<group>"; };
		E81A1F811955FC9300FDED82 /* RLMUtil.hpp */ = {isa = PBXFileReference; fileEncoding = 4; lastKnownFileType = sourcecode.cpp.h; path = RLMUtil.hpp; sourceTree = "<group>"; };
		E81A1F821955FC9300FDED82 /* RLMUtil.mm */ = {isa = PBXFileReference; fileEncoding = 4; lastKnownFileType = sourcecode.cpp.objcpp; path = RLMUtil.mm; sourceTree = "<group>"; };
		E81A1FB31955FCE000FDED82 /* CHANGELOG.md */ = {isa = PBXFileReference; lastKnownFileType = net.daringfireball.markdown; lineEnding = 0; path = CHANGELOG.md; sourceTree = "<group>"; xcLanguageSpecificationIdentifier = xcode.lang.markdown; };
		E81A1FB41955FCE000FDED82 /* LICENSE */ = {isa = PBXFileReference; lastKnownFileType = text; path = LICENSE; sourceTree = "<group>"; };
		E81A1FB81955FE0100FDED82 /* ArrayPropertyTests.m */ = {isa = PBXFileReference; fileEncoding = 4; lastKnownFileType = sourcecode.c.objc; lineEnding = 0; path = ArrayPropertyTests.m; sourceTree = "<group>"; };
		E81A1FBA1955FE0100FDED82 /* DynamicTests.m */ = {isa = PBXFileReference; fileEncoding = 4; lastKnownFileType = sourcecode.c.objc; path = DynamicTests.m; sourceTree = "<group>"; };
		E81A1FBB1955FE0100FDED82 /* EnumeratorTests.m */ = {isa = PBXFileReference; fileEncoding = 4; lastKnownFileType = sourcecode.c.objc; path = EnumeratorTests.m; sourceTree = "<group>"; };
		E81A1FBC1955FE0100FDED82 /* LinkTests.m */ = {isa = PBXFileReference; fileEncoding = 4; lastKnownFileType = sourcecode.c.objc; path = LinkTests.m; sourceTree = "<group>"; };
		E81A1FBE1955FE0100FDED82 /* ObjectInterfaceTests.m */ = {isa = PBXFileReference; fileEncoding = 4; lastKnownFileType = sourcecode.c.objc; path = ObjectInterfaceTests.m; sourceTree = "<group>"; };
		E81A1FBF1955FE0100FDED82 /* ObjectTests.m */ = {isa = PBXFileReference; fileEncoding = 4; lastKnownFileType = sourcecode.c.objc; path = ObjectTests.m; sourceTree = "<group>"; };
		E81A1FC11955FE0100FDED82 /* QueryTests.m */ = {isa = PBXFileReference; fileEncoding = 4; lastKnownFileType = sourcecode.c.objc; path = QueryTests.m; sourceTree = "<group>"; };
		E81A1FC21955FE0100FDED82 /* RealmTests-Info.plist */ = {isa = PBXFileReference; fileEncoding = 4; lastKnownFileType = text.plist.xml; path = "RealmTests-Info.plist"; sourceTree = "<group>"; };
		E81A1FC31955FE0100FDED82 /* RealmTests.mm */ = {isa = PBXFileReference; fileEncoding = 4; lastKnownFileType = sourcecode.cpp.objcpp; path = RealmTests.mm; sourceTree = "<group>"; };
		E81A1FD01955FE0100FDED82 /* SwiftRealmTests.swift */ = {isa = PBXFileReference; fileEncoding = 4; lastKnownFileType = sourcecode.swift; path = SwiftRealmTests.swift; sourceTree = "<group>"; };
		E81A1FD11955FE0100FDED82 /* TransactionTests.m */ = {isa = PBXFileReference; fileEncoding = 4; lastKnownFileType = sourcecode.c.objc; path = TransactionTests.m; sourceTree = "<group>"; };
		E8267FED1D90B79000E001C7 /* ObjectServerTests.xctest */ = {isa = PBXFileReference; explicitFileType = wrapper.cfbundle; includeInIndex = 0; path = ObjectServerTests.xctest; sourceTree = BUILT_PRODUCTS_DIR; };
		E8267FF01D90B8E700E001C7 /* RLMObjectServerTests.mm */ = {isa = PBXFileReference; fileEncoding = 4; lastKnownFileType = sourcecode.cpp.objcpp; lineEnding = 0; name = RLMObjectServerTests.mm; path = Realm/ObjectServerTests/RLMObjectServerTests.mm; sourceTree = "<group>"; };
		E82FA60A195632F20043A3C3 /* SwiftArrayPropertyTests.swift */ = {isa = PBXFileReference; fileEncoding = 4; lastKnownFileType = sourcecode.swift; lineEnding = 0; path = SwiftArrayPropertyTests.swift; sourceTree = "<group>"; xcLanguageSpecificationIdentifier = xcode.lang.swift; };
		E82FA60B195632F20043A3C3 /* SwiftArrayTests.swift */ = {isa = PBXFileReference; fileEncoding = 4; lastKnownFileType = sourcecode.swift; lineEnding = 0; path = SwiftArrayTests.swift; sourceTree = "<group>"; xcLanguageSpecificationIdentifier = xcode.lang.swift; };
		E82FA60D195632F20043A3C3 /* SwiftLinkTests.swift */ = {isa = PBXFileReference; fileEncoding = 4; lastKnownFileType = sourcecode.swift; lineEnding = 0; path = SwiftLinkTests.swift; sourceTree = "<group>"; xcLanguageSpecificationIdentifier = xcode.lang.swift; };
		E82FA60F195632F20043A3C3 /* SwiftObjectInterfaceTests.swift */ = {isa = PBXFileReference; fileEncoding = 4; lastKnownFileType = sourcecode.swift; lineEnding = 0; path = SwiftObjectInterfaceTests.swift; sourceTree = "<group>"; };
		E83591931B3DF05C0035F2F3 /* RLMAnalytics.mm */ = {isa = PBXFileReference; fileEncoding = 4; lastKnownFileType = sourcecode.cpp.objcpp; path = RLMAnalytics.mm; sourceTree = "<group>"; };
		E83591941B3DF05C0035F2F3 /* RLMAnalytics.hpp */ = {isa = PBXFileReference; fileEncoding = 4; lastKnownFileType = sourcecode.cpp.h; path = RLMAnalytics.hpp; sourceTree = "<group>"; };
		E83AF538196DDE58002275B2 /* SwiftDynamicTests.swift */ = {isa = PBXFileReference; fileEncoding = 4; lastKnownFileType = sourcecode.swift; path = SwiftDynamicTests.swift; sourceTree = "<group>"; };
		E856D1DF195614A400FB2FCF /* iOS static tests.xctest */ = {isa = PBXFileReference; explicitFileType = wrapper.cfbundle; includeInIndex = 0; path = "iOS static tests.xctest"; sourceTree = BUILT_PRODUCTS_DIR; };
		E86900E11CC04F5B0008A8B6 /* RLMRealmConfiguration_Private.hpp */ = {isa = PBXFileReference; fileEncoding = 4; lastKnownFileType = sourcecode.cpp.h; path = RLMRealmConfiguration_Private.hpp; sourceTree = "<group>"; };
		E8839B2C19E31FD90047B1A8 /* Info.plist */ = {isa = PBXFileReference; fileEncoding = 4; lastKnownFileType = text.plist.xml; name = Info.plist; path = Realm/Tests/TestHost/Info.plist; sourceTree = SOURCE_ROOT; };
		E8839B2D19E31FD90047B1A8 /* main.m */ = {isa = PBXFileReference; fileEncoding = 4; lastKnownFileType = sourcecode.c.objc; name = main.m; path = Realm/Tests/TestHost/main.m; sourceTree = SOURCE_ROOT; };
		E88C36FF19745E5500C9963D /* RLMSupport.swift */ = {isa = PBXFileReference; fileEncoding = 4; lastKnownFileType = sourcecode.swift; path = RLMSupport.swift; sourceTree = "<group>"; };
		E8917597197A1B350068ACC6 /* UnicodeTests.m */ = {isa = PBXFileReference; fileEncoding = 4; lastKnownFileType = sourcecode.c.objc; path = UnicodeTests.m; sourceTree = "<group>"; };
		E891759A197A1B600068ACC6 /* SwiftUnicodeTests.swift */ = {isa = PBXFileReference; fileEncoding = 4; lastKnownFileType = sourcecode.swift; path = SwiftUnicodeTests.swift; sourceTree = "<group>"; };
		E8951F01196C96DE00D6461C /* RLMRealm_Dynamic.h */ = {isa = PBXFileReference; fileEncoding = 4; lastKnownFileType = sourcecode.c.h; path = RLMRealm_Dynamic.h; sourceTree = "<group>"; };
		E8AE7C251EA436F800CDFF9A /* CompactionTests.swift */ = {isa = PBXFileReference; fileEncoding = 4; lastKnownFileType = sourcecode.swift; path = CompactionTests.swift; sourceTree = "<group>"; };
		E8D89B9D1955FC6D00CF2B9A /* Realm.h */ = {isa = PBXFileReference; lastKnownFileType = sourcecode.c.h; path = Realm.h; sourceTree = "<group>"; };
		E8D89BA31955FC6D00CF2B9A /* Tests.xctest */ = {isa = PBXFileReference; explicitFileType = wrapper.cfbundle; includeInIndex = 0; path = Tests.xctest; sourceTree = BUILT_PRODUCTS_DIR; };
		E8DA16F71E81210D0055141C /* CompactionTests.m */ = {isa = PBXFileReference; fileEncoding = 4; lastKnownFileType = sourcecode.c.objc; path = CompactionTests.m; sourceTree = "<group>"; };
		E8F8D90B196CB8DD00475368 /* SwiftTestObjects.swift */ = {isa = PBXFileReference; fileEncoding = 4; lastKnownFileType = sourcecode.swift; path = SwiftTestObjects.swift; sourceTree = "<group>"; };
		E8F992BD1F1401C100F634B5 /* RLMObjectBase_Private.h */ = {isa = PBXFileReference; fileEncoding = 4; lastKnownFileType = sourcecode.c.h; path = RLMObjectBase_Private.h; sourceTree = "<group>"; };
/* End PBXFileReference section */

/* Begin PBXFrameworksBuildPhase section */
		1A7B82351D51235600750296 /* Frameworks */ = {
			isa = PBXFrameworksBuildPhase;
			buildActionMask = 2147483647;
			files = (
				1A7B823A1D51259F00750296 /* libz.tbd in Frameworks */,
				3FE5B4D724CF6909004D4EF3 /* realm-monorepo.xcframework in Frameworks */,
			);
			runOnlyForDeploymentPostprocessing = 0;
		};
		3F1A5E6F1992EB7400F45F4C /* Frameworks */ = {
			isa = PBXFrameworksBuildPhase;
			buildActionMask = 2147483647;
			files = (
			);
			runOnlyForDeploymentPostprocessing = 0;
		};
		3F9B4A6524CF8C0E00C72A4A /* Frameworks */ = {
			isa = PBXFrameworksBuildPhase;
			buildActionMask = 2147483647;
			files = (
				3F9B4A6624CF8C0E00C72A4A /* realm-monorepo.xcframework in Frameworks */,
			);
			runOnlyForDeploymentPostprocessing = 0;
		};
		3F9D91832152D42F00474F09 /* Frameworks */ = {
			isa = PBXFrameworksBuildPhase;
			buildActionMask = 2147483647;
			files = (
			);
			runOnlyForDeploymentPostprocessing = 0;
		};
		53124AB525B71AF600771CE4 /* Frameworks */ = {
			isa = PBXFrameworksBuildPhase;
			buildActionMask = 2147483647;
			files = (
			);
			runOnlyForDeploymentPostprocessing = 0;
		};
		53124AD125B71AF700771CE4 /* Frameworks */ = {
			isa = PBXFrameworksBuildPhase;
			buildActionMask = 2147483647;
			files = (
			);
			runOnlyForDeploymentPostprocessing = 0;
		};
		5D660FC81BE98C560021E04F /* Frameworks */ = {
			isa = PBXFrameworksBuildPhase;
			buildActionMask = 2147483647;
			files = (
				3F98162A2317763000C3543D /* libc++.tbd in Frameworks */,
				3F98162B2317763600C3543D /* libz.tbd in Frameworks */,
				5D66102A1BE98DD00021E04F /* Realm.framework in Frameworks */,
			);
			runOnlyForDeploymentPostprocessing = 0;
		};
		5D660FD51BE98C7C0021E04F /* Frameworks */ = {
			isa = PBXFrameworksBuildPhase;
			buildActionMask = 2147483647;
			files = (
				5D660FDD1BE98C7C0021E04F /* RealmSwift.framework in Frameworks */,
			);
			runOnlyForDeploymentPostprocessing = 0;
		};
		E8267FE21D90B79000E001C7 /* Frameworks */ = {
			isa = PBXFrameworksBuildPhase;
			buildActionMask = 2147483647;
			files = (
				E8267FE31D90B79000E001C7 /* Realm.framework in Frameworks */,
				1AA5AEA31D98DF1000ED8C27 /* RealmSwift.framework in Frameworks */,
			);
			runOnlyForDeploymentPostprocessing = 0;
		};
		E856D1DC195614A400FB2FCF /* Frameworks */ = {
			isa = PBXFrameworksBuildPhase;
			buildActionMask = 2147483647;
			files = (
				1A7B823B1D5126D200750296 /* libz.tbd in Frameworks */,
				5DD755E21BE05DAF002800DA /* Realm.framework in Frameworks */,
			);
			runOnlyForDeploymentPostprocessing = 0;
		};
		E8D89BA01955FC6D00CF2B9A /* Frameworks */ = {
			isa = PBXFrameworksBuildPhase;
			buildActionMask = 2147483647;
			files = (
				5D6156EE1BE0689200A4BD3F /* Realm.framework in Frameworks */,
			);
			runOnlyForDeploymentPostprocessing = 0;
		};
/* End PBXFrameworksBuildPhase section */

/* Begin PBXGroup section */
		1A7B82361D51254600750296 /* Frameworks */ = {
			isa = PBXGroup;
			children = (
				CFAE926A24A0A7F40033CB31 /* AuthenticationServices.framework */,
				3F9816292317763000C3543D /* libc++.tbd */,
				1A7B82391D51259F00750296 /* libz.tbd */,
				3FE5B4D424CF3F06004D4EF3 /* realm-monorepo.xcframework */,
			);
			name = Frameworks;
			sourceTree = "<group>";
		};
		1AA5AEA21D98CA5300ED8C27 /* Utility */ = {
			isa = PBXGroup;
			children = (
				1AA5AE9A1D98A1B000ED8C27 /* Object-Server-Tests-Bridging-Header.h */,
				3F73BC871E3A876600FE80B6 /* ObjectServerTests-Info.plist */,
				537130C724A9E417001FDBBC /* RealmServer.swift */,
				1AF64DD01DA304A90081EB15 /* RLMUser+ObjectServerTests.h */,
				1AF64DD11DA304A90081EB15 /* RLMUser+ObjectServerTests.mm */,
				CF330BBC24E57D5F00F07EE2 /* RLMWatchTestUtility.h */,
				CF330BBD24E57D5F00F07EE2 /* RLMWatchTestUtility.m */,
				532E916E24AA533A003FD9DB /* TimeoutProxyServer.swift */,
				CFB674A224EEE9CB00FBF0B8 /* WatchTestUtility.swift */,
			);
			name = Utility;
			sourceTree = "<group>";
		};
		1AF6EA441D36B1220014EB85 /* Sync */ = {
			isa = PBXGroup;
			children = (
				CF76F7CA24816A5700890DD2 /* MongoClient */,
				CF6E047D242A13CB00DB7F14 /* ProviderClients */,
				3F73BC931E3A878500FE80B6 /* NSError+RLMSync.h */,
				3F73BC941E3A878500FE80B6 /* NSError+RLMSync.m */,
				4993220724129DCE00A0EC8E /* RLMApp.h */,
				4993220524129DCD00A0EC8E /* RLMApp.mm */,
				53CCC6C3257EC8A300A8FC50 /* RLMApp_Private.h */,
				3F275EBD2433A5DA00161E7F /* RLMApp_Private.hpp */,
				49E12CF1245DB7E800359DF1 /* RLMBSON.h */,
				49E12CEF245DB7CC00359DF1 /* RLMBSON.mm */,
				49E12CF4245DBF8A00359DF1 /* RLMBSON_Private.hpp */,
				4993220324129DCD00A0EC8E /* RLMCredentials.h */,
				4993220424129DCD00A0EC8E /* RLMCredentials.mm */,
				4993220224129DCD00A0EC8E /* RLMCredentials_Private.hpp */,
				4993221524129E6600A0EC8E /* RLMNetworkTransport.h */,
				4993221424129E6500A0EC8E /* RLMNetworkTransport.mm */,
				CF330BBB24E56E3A00F07EE2 /* RLMNetworkTransport_Private.hpp */,
				6807E6492487E8660096066F /* RLMPushClient.h */,
				6807E64B2487F7220096066F /* RLMPushClient.mm */,
				6807E64E2487F9210096066F /* RLMPushClient_Private.hpp */,
				1AD397CD1F72FFC6002AA897 /* RLMRealm+Sync.h */,
				1AD397CC1F72FFC5002AA897 /* RLMRealm+Sync.mm */,
				1ABF256D1D52AB6200BAC441 /* RLMRealmConfiguration+Sync.h */,
				1ABF256E1D52AB6200BAC441 /* RLMRealmConfiguration+Sync.mm */,
				1A3623651D8384BA00945A54 /* RLMSyncConfiguration.h */,
				1A3623661D8384BA00945A54 /* RLMSyncConfiguration.mm */,
				1A36236A1D83868F00945A54 /* RLMSyncConfiguration_Private.h */,
				1A4AC06D1D8BA86200DC9736 /* RLMSyncConfiguration_Private.hpp */,
				1AF7EA941D340AF70001A9B5 /* RLMSyncManager.h */,
				1AF7EA951D340AF70001A9B5 /* RLMSyncManager.mm */,
				1AF7EA981D340D1F0001A9B5 /* RLMSyncManager_Private.hpp */,
				1AD3870A1D4A7FBB00479110 /* RLMSyncSession.h */,
				1AD3870B1D4A7FBB00479110 /* RLMSyncSession.mm */,
				1ABF256A1D528B9900BAC441 /* RLMSyncSession_Private.hpp */,
				1A4FFC971D35A71000B4B65C /* RLMSyncUtil.h */,
				1A84132E1D4BCCE600C5326F /* RLMSyncUtil.mm */,
				1A1C6E241D3FFCF70077B6E7 /* RLMSyncUtil_Private.h */,
				1A0512731D87413000806AEC /* RLMSyncUtil_Private.hpp */,
				1ABDCDAD1D792FEB003489E3 /* RLMUser.h */,
				1ABDCDAF1D793008003489E3 /* RLMUser.mm */,
				53CCC6E7257EC8C300A8FC50 /* RLMUser_Private.h */,
				1A33C42A1DAEB9C4001E87AA /* RLMUser_Private.hpp */,
			);
			name = Sync;
			sourceTree = "<group>";
		};
		3F1A5E731992EB7400F45F4C /* TestHost */ = {
			isa = PBXGroup;
			children = (
				E8839B2C19E31FD90047B1A8 /* Info.plist */,
				E8839B2D19E31FD90047B1A8 /* main.m */,
			);
			name = TestHost;
			path = ../../TestHost;
			sourceTree = "<group>";
		};
		3F48201C26307CE2005B40E8 /* Impl */ = {
			isa = PBXGroup;
			children = (
				3FE267D1264308680030F83C /* BasicTypes.swift */,
				3FE267CF264308670030F83C /* CollectionAccess.swift */,
				3FE267D0264308680030F83C /* ComplexTypes.swift */,
				3FE267D2264308680030F83C /* Persistable.swift */,
				3FE267D3264308680030F83C /* PropertyAccessors.swift */,
				3FE267D4264308680030F83C /* SchemaDiscovery.swift */,
			);
			path = Impl;
			sourceTree = "<group>";
		};
		3F558C7D22C299DB002F0F30 /* Test Utils */ = {
			isa = PBXGroup;
			children = (
				3F558C8422C29A03002F0F30 /* RLMAssertions.h */,
				3F558C8022C29A02002F0F30 /* RLMMultiProcessTestCase.h */,
				3F558C8522C29A03002F0F30 /* RLMMultiProcessTestCase.m */,
				3F558C7F22C29A02002F0F30 /* RLMTestCase.h */,
				3F558C8322C29A02002F0F30 /* RLMTestCase.m */,
				3F558C8122C29A02002F0F30 /* RLMTestObjects.h */,
				3F558C8222C29A02002F0F30 /* RLMTestObjects.m */,
				3F558C8622C29A03002F0F30 /* TestUtils.h */,
				3F558C7E22C29A02002F0F30 /* TestUtils.mm */,
			);
			name = "Test Utils";
			sourceTree = "<group>";
		};
		53124AD725B71AF700771CE4 /* SwiftUITestHostUITests */ = {
			isa = PBXGroup;
			children = (
				53124ADA25B71AF700771CE4 /* Info.plist */,
				53124AD825B71AF700771CE4 /* SwiftUITestHostUITests.swift */,
			);
			path = SwiftUITestHostUITests;
			sourceTree = "<group>";
		};
		53A34E3225CDA0AC00698930 /* SwiftUITestHost */ = {
			isa = PBXGroup;
			children = (
				53A34E3525CDA0AC00698930 /* Info.plist */,
				53A34E3325CDA0AC00698930 /* LaunchScreen.storyboard */,
				53626AAE25D31CAC00D9515D /* Objects.swift */,
				53A34E3425CDA0AC00698930 /* SwiftUITestHostApp.swift */,
			);
			path = SwiftUITestHost;
			sourceTree = "<group>";
		};
		5D659E6C1BE03981006515A0 /* Realm */ = {
			isa = PBXGroup;
			children = (
				5D659E741BE03E0D006515A0 /* Realm iOS static.xcconfig */,
				5D659E761BE03E0D006515A0 /* Realm.xcconfig */,
				5DD755E31BE05EA1002800DA /* Tests iOS static.xcconfig */,
				5DD755E01BE05C19002800DA /* Tests.xcconfig */,
			);
			path = Realm;
			sourceTree = "<group>";
		};
		5D660FB71BE98B770021E04F /* Configuration */ = {
			isa = PBXGroup;
			children = (
				5D659E6C1BE03981006515A0 /* Realm */,
				5D660FBA1BE98BD80021E04F /* RealmSwift */,
				5D659E6D1BE0398E006515A0 /* Base.xcconfig */,
				5D659E6E1BE0398E006515A0 /* Debug.xcconfig */,
				3FB56E7E250D457A00A6216B /* ObjectServerTests.xcconfig */,
				5D659E6F1BE0398E006515A0 /* Release.xcconfig */,
				53124A4F25B714EC00771CE4 /* SwiftUITestHost.xcconfig */,
				53626A8C25D3172000D9515D /* SwiftUITestHostTests.xcconfig */,
				3F35027722C43C5200FDC1E5 /* TestHost-static.xcconfig */,
				5D6156F71BE07B6B00A4BD3F /* TestHost.xcconfig */,
			);
			path = Configuration;
			sourceTree = "<group>";
		};
		5D660FBA1BE98BD80021E04F /* RealmSwift */ = {
			isa = PBXGroup;
			children = (
				5D660FBD1BE98BEF0021E04F /* RealmSwift.xcconfig */,
				5D660FC01BE98BEF0021E04F /* Tests.xcconfig */,
			);
			path = RealmSwift;
			sourceTree = "<group>";
		};
		5D660FCD1BE98C560021E04F /* RealmSwift */ = {
			isa = PBXGroup;
			children = (
				3F48201C26307CE2005B40E8 /* Impl */,
				5D660FE31BE98D670021E04F /* Aliases.swift */,
				681EE33A25EE8E1400A9DEC5 /* AnyRealmValue.swift */,
				CFB43139243DF87100471C18 /* App.swift */,
				4996EA9D2465BB8A003A1F51 /* BSON.swift */,
				3F102CBC23DBC68300108FD2 /* Combine.swift */,
				3FB6ABD82416A27000E318C2 /* Decimal128.swift */,
				3FC3F9162419B63100E27322 /* EmbeddedObject.swift */,
				29B7FDF51C0DA6560023224E /* Error.swift */,
				5D1534B71CCFF545008976D7 /* LinkingObjects.swift */,
				5D660FE41BE98D670021E04F /* List.swift */,
				0C3BD4D225C1C5AB007CFDD3 /* Map.swift */,
				5D660FE51BE98D670021E04F /* Migration.swift */,
				CF76F80124816B3800890DD2 /* MongoClient.swift */,
				CF986D8E25AE3C980039D287 /* MutableSet.swift */,
				3FE5818322C2B4B900BA10E7 /* Nonsync.swift */,
				5D660FE61BE98D670021E04F /* Object.swift */,
				3FB6ABD62416A26100E318C2 /* ObjectId.swift */,
				681EE34625EE8E5600A9DEC5 /* ObjectiveCSupport+AnyRealmValue.swift */,
				494566A8246E8C59000FD07F /* ObjectiveCSupport+BSON.swift */,
				3FE5818422C2B4B900BA10E7 /* ObjectiveCSupport+Sync.swift */,
				5B77EACD1DCC5614006AB51D /* ObjectiveCSupport.swift */,
				5D660FE71BE98D670021E04F /* ObjectSchema.swift */,
				5D660FE81BE98D670021E04F /* Optional.swift */,
				3F149CCA2668112A00111D65 /* PersistedProperty.swift */,
				5D660FE91BE98D670021E04F /* Property.swift */,
				5D660FEA1BE98D670021E04F /* Realm.swift */,
				1AB605D21D495927007F53DE /* RealmCollection.swift */,
				5D660FEC1BE98D670021E04F /* RealmConfiguration.swift */,
				CFE9CE3226555BBD00BF96D6 /* RealmKeyedCollection.swift */,
				CF44461D26121C6800BAFDB4 /* RealmProperty.swift */,
				5D660FED1BE98D670021E04F /* Results.swift */,
				5D660FEE1BE98D670021E04F /* Schema.swift */,
				5D660FEF1BE98D670021E04F /* SortDescriptor.swift */,
				535EA9E125B0919800DBF3CD /* SwiftUI.swift */,
				1A7DE7021D38460B0029F0AE /* Sync.swift */,
				3F222C4D1E26F51300CA0713 /* ThreadSafeReference.swift */,
				5D660FF01BE98D670021E04F /* Util.swift */,
			);
			path = RealmSwift;
			sourceTree = "<group>";
		};
		5D660FD91BE98C7C0021E04F /* RealmSwift Tests */ = {
			isa = PBXGroup;
			children = (
				5D6610291BE98DAA0021E04F /* Supporting Files */,
				CFFC8CC7262310C800929608 /* AnyRealmValueTests.swift */,
				3FCB1A7422A9B0A2003807FB /* CodableTests.swift */,
				3FE2BE0223D8CAD1002860E9 /* CombineTests.swift */,
				E8AE7C251EA436F800CDFF9A /* CompactionTests.swift */,
				CFFECBA8250646750010F585 /* Decimal128Tests.swift */,
				5D660FFF1BE98D880021E04F /* KVOTests.swift */,
				5D6610001BE98D880021E04F /* ListTests.swift */,
				3F1D8D75265B075000593ABA /* MapTests.swift */,
				5D6610011BE98D880021E04F /* MigrationTests.swift */,
				3F4E0FF82654765C008B8C0B /* ModernKVOTests.swift */,
				3F4E100E2655CA33008B8C0B /* ModernObjectAccessorTests.swift */,
				3FA5E94C266064C4008F1345 /* ModernObjectCreationTests.swift */,
				3FB19068265ECF0C00DA7C76 /* ModernObjectTests.swift */,
				3FB1906A265ED23300DA7C76 /* ModernTestObjects.swift */,
				CF986DE125AE3EC70039D287 /* MutableSetTests.swift */,
				5D6610021BE98D880021E04F /* ObjectAccessorTests.swift */,
				5D6610031BE98D880021E04F /* ObjectCreationTests.swift */,
				CFFECBB225078D100010F585 /* ObjectIdTests.swift */,
				5BC537151DD5B8D70055C524 /* ObjectiveCSupportTests.swift */,
				5D6610041BE98D880021E04F /* ObjectSchemaInitializationTests.swift */,
				5D6610051BE98D880021E04F /* ObjectSchemaTests.swift */,
				5D6610061BE98D880021E04F /* ObjectTests.swift */,
				5D6610071BE98D880021E04F /* PerformanceTests.swift */,
				3F2633C21E9D630000B32D30 /* PrimitiveListTests.swift */,
				CF040493263DF0A900F9AEE0 /* PrimitiveMapTests.swift */,
				CF986DF525AE3EDF0039D287 /* PrimitiveMutableSetTests.swift */,
				5D6610081BE98D880021E04F /* PropertyTests.swift */,
				5D6610091BE98D880021E04F /* RealmCollectionTypeTests.swift */,
				5D66100A1BE98D880021E04F /* RealmConfigurationTests.swift */,
				3F4E100F2655CA33008B8C0B /* RealmPropertyTests.swift */,
				5D66100C1BE98D880021E04F /* RealmTests.swift */,
				5D66100D1BE98D880021E04F /* SchemaTests.swift */,
				5D66100E1BE98D880021E04F /* SortDescriptorTests.swift */,
				4996EA9F2465C44E003A1F51 /* SwiftBSONTests.swift */,
				5D66100F1BE98D880021E04F /* SwiftLinkTests.swift */,
				5D6610101BE98D880021E04F /* SwiftTestObjects.swift */,
				535EAA7425B0B02B00DBF3CD /* SwiftUITests.swift */,
				5D6610111BE98D880021E04F /* SwiftUnicodeTests.swift */,
				5D6610121BE98D880021E04F /* TestCase.swift */,
				3F73BC841E3A870F00FE80B6 /* ThreadSafeReferenceTests.swift */,
			);
			name = "RealmSwift Tests";
			path = RealmSwift/Tests;
			sourceTree = "<group>";
		};
		5D6610291BE98DAA0021E04F /* Supporting Files */ = {
			isa = PBXGroup;
			children = (
				5D66100B1BE98D880021E04F /* RealmSwiftTests-BridgingHeader.h */,
			);
			name = "Supporting Files";
			sourceTree = "<group>";
		};
		CF6E047D242A13CB00DB7F14 /* ProviderClients */ = {
			isa = PBXGroup;
			children = (
				CFAEF75F242B5F9A00EAF721 /* RLMAPIKeyAuth.h */,
				CFAEF760242B5F9A00EAF721 /* RLMAPIKeyAuth.mm */,
				CF6E0480242A141200DB7F14 /* RLMEmailPasswordAuth.h */,
				CF6E0481242A141200DB7F14 /* RLMEmailPasswordAuth.mm */,
				CF6E0484242A321200DB7F14 /* RLMProviderClient.h */,
				CF6E0485242A321200DB7F14 /* RLMProviderClient.mm */,
				CFB5E1602497A45D009CABB3 /* RLMProviderClient_Private.hpp */,
				CFAEF763242B672700EAF721 /* RLMUserAPIKey.h */,
				CFAEF764242B672700EAF721 /* RLMUserAPIKey.mm */,
				CFAEF767242B7F8900EAF721 /* RLMUserAPIKey_Private.hpp */,
			);
			name = ProviderClients;
			sourceTree = "<group>";
		};
		CF76F7CA24816A5700890DD2 /* MongoClient */ = {
			isa = PBXGroup;
			children = (
				CF76F7D624816AAA00890DD2 /* RLMFindOneAndModifyOptions.h */,
				CF76F7DB24816AAB00890DD2 /* RLMFindOneAndModifyOptions.mm */,
				CF76F7D824816AAB00890DD2 /* RLMFindOneAndModifyOptions_Private.hpp */,
				CF76F7D724816AAA00890DD2 /* RLMFindOptions.h */,
				CF76F7D024816AAA00890DD2 /* RLMFindOptions.mm */,
				CF76F7D424816AAA00890DD2 /* RLMFindOptions_Private.hpp */,
				CF76F7DA24816AAB00890DD2 /* RLMMongoClient.h */,
				CF76F7D524816AAA00890DD2 /* RLMMongoClient.mm */,
				CF76F7D324816AAA00890DD2 /* RLMMongoClient_Private.hpp */,
				CF76F7CF24816AA900890DD2 /* RLMMongoCollection.h */,
				CF76F7D124816AAA00890DD2 /* RLMMongoCollection.mm */,
				CF76F7D224816AAA00890DD2 /* RLMMongoCollection_Private.hpp */,
				CF76F7D924816AAB00890DD2 /* RLMMongoDatabase.h */,
				CF76F7DC24816AAB00890DD2 /* RLMMongoDatabase_Private.hpp */,
				CF76F7CC24816AA800890DD2 /* RLMUpdateResult.h */,
				CF76F7CB24816AA800890DD2 /* RLMUpdateResult.mm */,
				CF76F7CE24816AA900890DD2 /* RLMUpdateResult_Private.hpp */,
			);
			name = MongoClient;
			sourceTree = "<group>";
		};
		E81A1FC81955FE0100FDED82 /* Swift */ = {
			isa = PBXGroup;
			children = (
				297FBEFA1C19F696009D1118 /* RLMTestCaseUtils.swift */,
				0217D7B819CD0ACD00DE5C32 /* Swift-Tests-Bridging-Header.h */,
				E82FA60A195632F20043A3C3 /* SwiftArrayPropertyTests.swift */,
				E82FA60B195632F20043A3C3 /* SwiftArrayTests.swift */,
				E83AF538196DDE58002275B2 /* SwiftDynamicTests.swift */,
				E82FA60D195632F20043A3C3 /* SwiftLinkTests.swift */,
				E82FA60F195632F20043A3C3 /* SwiftObjectInterfaceTests.swift */,
				26F3CA681986CC86004623E1 /* SwiftPropertyTypeTest.swift */,
				E81A1FD01955FE0100FDED82 /* SwiftRealmTests.swift */,
				0C9758BE264974660097B48D /* SwiftRLMDictionaryTests.swift */,
				3FEC4A3D1BBB188B00F009C3 /* SwiftSchemaTests.swift */,
				CF986D4725AE3C420039D287 /* SwiftSetPropertyTests.swift */,
				CF986D4825AE3C420039D287 /* SwiftSetTests.swift */,
				E8F8D90B196CB8DD00475368 /* SwiftTestObjects.swift */,
				E891759A197A1B600068ACC6 /* SwiftUnicodeTests.swift */,
			);
			path = Swift;
			sourceTree = "<group>";
		};
		E81A20061955FE1600FDED82 /* Objective-C */ = {
			isa = PBXGroup;
			children = (
				E81A1FB81955FE0100FDED82 /* ArrayPropertyTests.m */,
				3F7556731BE95A050058BC7E /* AsyncTests.mm */,
				E8DA16F71E81210D0055141C /* CompactionTests.m */,
				CFFECBAB250667A90010F585 /* Decimal128Tests.m */,
				CF052EFA25DEB671008EEF86 /* DictionaryPropertyTests.m */,
				E81A1FBA1955FE0100FDED82 /* DynamicTests.m */,
				021A882F1AAFB5BE00EEAC84 /* EncryptionTests.mm */,
				E81A1FBB1955FE0100FDED82 /* EnumeratorTests.m */,
				027A4D291AB1012500AA46F9 /* InterprocessTests.m */,
				3F0F029D1B6FFE610046A4D5 /* KVOTests.mm */,
				5D432B8C1CC0713F00A610A9 /* LinkingObjectsTests.mm */,
				E81A1FBC1955FE0100FDED82 /* LinkTests.m */,
				0207AB85195DFA15007EFB12 /* MigrationTests.mm */,
				3F2E66611CA0B9D5004761D5 /* NotificationTests.m */,
				3FEB383C1E70AC6900F22712 /* ObjectCreationTests.mm */,
				CFFECBAF250690EA0010F585 /* ObjectIdTests.m */,
				E81A1FBE1955FE0100FDED82 /* ObjectInterfaceTests.m */,
				021A88301AAFB5BE00EEAC84 /* ObjectSchemaTests.m */,
				E81A1FBF1955FE0100FDED82 /* ObjectTests.m */,
				3F04EA2D1992BEE400C2CE2E /* PerformanceTests.m */,
				5D03FB1E1E0DAFBA007D53EA /* PredicateUtilTests.mm */,
				3F572C901F2BDA9F00F6C9AB /* PrimitiveArrayPropertyTests.m */,
				3F1D8D92265B076C00593ABA /* PrimitiveArrayPropertyTests.tpl.m */,
				0C86B33825E15B6000775FED /* PrimitiveDictionaryPropertyTests.m */,
				3F1D8D8F265B076C00593ABA /* PrimitiveDictionaryPropertyTests.tpl.m */,
				3F1D8D8E265B076C00593ABA /* PrimitiveRLMValuePropertyTests.m */,
				3F1D8D91265B076C00593ABA /* PrimitiveRLMValuePropertyTests.tpl.m */,
				CF986D2F25AE3BD40039D287 /* PrimitiveSetPropertyTests.m */,
				3F1D8D90265B076C00593ABA /* PrimitiveSetPropertyTests.tpl.m */,
				02AFB4611A80343600E11938 /* PropertyTests.m */,
				E81A1FC11955FE0100FDED82 /* QueryTests.m */,
				C042A48C1B7522A900771ED2 /* RealmConfigurationTests.mm */,
				E81A1FC31955FE0100FDED82 /* RealmTests.mm */,
				02AFB4621A80343600E11938 /* ResultsTests.m */,
				3F1D8D8D265B076C00593ABA /* RLMValueTests.m */,
				0207AB86195DFA15007EFB12 /* SchemaTests.mm */,
				CF986D3025AE3BD40039D287 /* SetPropertyTests.m */,
				3F572C911F2BDA9F00F6C9AB /* ThreadSafeReferenceTests.m */,
				E81A1FD11955FE0100FDED82 /* TransactionTests.m */,
				E8917597197A1B350068ACC6 /* UnicodeTests.m */,
				021A88311AAFB5BE00EEAC84 /* UtilTests.mm */,
			);
			name = "Objective-C";
			sourceTree = "<group>";
		};
		E8267FEF1D90B7B100E001C7 /* Object Server Tests */ = {
			isa = PBXGroup;
			children = (
				1AA5AEA21D98CA5300ED8C27 /* Utility */,
				536B7C0B24A4C223006B535D /* dependencies.list */,
				5346E7312487AC9D00595C68 /* RLMBSONTests.mm */,
				CFA3A23D260B8427002C3266 /* RLMCollectionSyncTests.mm */,
				CF08757C260B98E100B9BE60 /* RLMCollectionSyncTests.mm */,
				AC7D182B261F2F560080E1D2 /* RLMObjectServerPartitionTests.mm */,
				E8267FF01D90B8E700E001C7 /* RLMObjectServerTests.mm */,
				1AA5AE9D1D98A6D800ED8C27 /* RLMSyncTestCase.h */,
				1AA5AE9B1D98A68E00ED8C27 /* RLMSyncTestCase.mm */,
				3F73BC8A1E3A876600FE80B6 /* RLMTestUtils.h */,
				3F73BC8B1E3A876600FE80B6 /* RLMTestUtils.m */,
				49D9DFC4246C8E48003AD31D /* setup_baas.rb */,
				CFA3A23E260B8430002C3266 /* SwiftCollectionSyncTests.swift */,
				CF087566260B98CF00B9BE60 /* SwiftCollectionSyncTests.swift */,
				AC7D182C261F2F560080E1D2 /* SwiftObjectServerPartitionTests.swift */,
				1AA5AE9F1D98C99500ED8C27 /* SwiftObjectServerTests.swift */,
				1AA5AE961D989BE000ED8C27 /* SwiftSyncTestCase.swift */,
			);
			name = "Object Server Tests";
			sourceTree = "<group>";
		};
		E88C36FE19745E3200C9963D /* Swift */ = {
			isa = PBXGroup;
			children = (
				E88C36FF19745E5500C9963D /* RLMSupport.swift */,
			);
			path = Swift;
			sourceTree = "<group>";
		};
		E8D89B8E1955FC6D00CF2B9A = {
			isa = PBXGroup;
			children = (
				5D660FB71BE98B770021E04F /* Configuration */,
				1A7B82361D51254600750296 /* Frameworks */,
				E81A1FB41955FCE000FDED82 /* LICENSE */,
				E8267FEF1D90B7B100E001C7 /* Object Server Tests */,
				E8D89B991955FC6D00CF2B9A /* Products */,
				E8D89B9A1955FC6D00CF2B9A /* Realm */,
				E8D89BA71955FC6D00CF2B9A /* Realm Tests */,
				5D660FCD1BE98C560021E04F /* RealmSwift */,
				5D660FD91BE98C7C0021E04F /* RealmSwift Tests */,
				3F558C7D22C299DB002F0F30 /* Test Utils */,
				E81A1FB31955FCE000FDED82 /* CHANGELOG.md */,
			);
			indentWidth = 4;
			sourceTree = "<group>";
			tabWidth = 4;
		};
		E8D89B991955FC6D00CF2B9A /* Products */ = {
			isa = PBXGroup;
			children = (
				E856D1DF195614A400FB2FCF /* iOS static tests.xctest */,
				E8267FED1D90B79000E001C7 /* ObjectServerTests.xctest */,
				5D659ED91BE04556006515A0 /* Realm.framework */,
				5DD755CF1BE056DE002800DA /* Realm.framework */,
				5D660FD81BE98C7C0021E04F /* RealmSwift Tests.xctest */,
				5D660FCC1BE98C560021E04F /* RealmSwift.framework */,
				53124AB825B71AF600771CE4 /* SwiftUITestHost.app */,
				53124AD425B71AF700771CE4 /* SwiftUITestHostUITests.xctest */,
				3F9D91872152D42F00474F09 /* TestHost static.app */,
				3F1A5E721992EB7400F45F4C /* TestHost.app */,
				E8D89BA31955FC6D00CF2B9A /* Tests.xctest */,
			);
			name = Products;
			sourceTree = "<group>";
		};
		E8D89B9A1955FC6D00CF2B9A /* Realm */ = {
			isa = PBXGroup;
			children = (
				E8D89B9B1955FC6D00CF2B9A /* Supporting Files */,
				E88C36FE19745E3200C9963D /* Swift */,
				1AF6EA441D36B1220014EB85 /* Sync */,
				E8D89B9D1955FC6D00CF2B9A /* Realm.h */,
				E81A1F631955FC9300FDED82 /* RLMAccessor.h */,
				3F0338491E6F466D00F9E288 /* RLMAccessor.hpp */,
				E81A1F641955FC9300FDED82 /* RLMAccessor.mm */,
				E83591941B3DF05C0035F2F3 /* RLMAnalytics.hpp */,
				E83591931B3DF05C0035F2F3 /* RLMAnalytics.mm */,
				E81A1F661955FC9300FDED82 /* RLMArray.h */,
				E81A1F671955FC9300FDED82 /* RLMArray.mm */,
				0237B5421A856F06004ACD57 /* RLMArray_Private.h */,
				E81A1F651955FC9300FDED82 /* RLMArray_Private.hpp */,
				3F9863BA1D36876B00641C98 /* RLMClassInfo.hpp */,
				3F9863B91D36876B00641C98 /* RLMClassInfo.mm */,
				02B8EF5B19E7048D0045A93D /* RLMCollection.h */,
				3FBEF6791C63D66100F6935B /* RLMCollection.mm */,
				5D1BF1FE1EF9875300B7DC87 /* RLMCollection_Private.h */,
				3FBEF6781C63D66100F6935B /* RLMCollection_Private.hpp */,
				E81A1F6B1955FC9300FDED82 /* RLMConstants.h */,
				E81A1F6C1955FC9300FDED82 /* RLMConstants.m */,
				3F4F3AD323F71C790048DB43 /* RLMDecimal128.h */,
				3F4F3ACF23F71C790048DB43 /* RLMDecimal128.mm */,
				3F4F3AD123F71C790048DB43 /* RLMDecimal128_Private.hpp */,
				0C3BD4B225C1BDF1007CFDD3 /* RLMDictionary.h */,
				0C3BD4B125C1BDF1007CFDD3 /* RLMDictionary.mm */,
				0C3BD50125C1DE6F007CFDD3 /* RLMDictionary_Private.h */,
				CF9881CB25DABDE900BD7E4F /* RLMDictionary_Private.hpp */,
				3FC3F910241808B300E27322 /* RLMEmbeddedObject.h */,
				3FC3F911241808B300E27322 /* RLMEmbeddedObject.mm */,
				E81A1F691955FC9300FDED82 /* RLMManagedArray.mm */,
				CF9881C025DABC6500BD7E4F /* RLMManagedDictionary.mm */,
				0C7CA7C225C311DA0098A636 /* RLMManagedDictionary.mm */,
				CFD8D11F25BB0B8B0037FE4D /* RLMManagedSet.mm */,
				0207AB7D195DF9FB007EFB12 /* RLMMigration.h */,
				0207AB7E195DF9FB007EFB12 /* RLMMigration.mm */,
				0207AB7C195DF9FB007EFB12 /* RLMMigration_Private.h */,
				E81A1F6E1955FC9300FDED82 /* RLMObject.h */,
				E81A1F6F1955FC9300FDED82 /* RLMObject.mm */,
				E81A1F6D1955FC9300FDED82 /* RLMObject_Private.h */,
				C073E1201AE9B705002C0A30 /* RLMObject_Private.hpp */,
				023B19571A3BA90D0067FB81 /* RLMObjectBase.h */,
				023B19581A3BA90D0067FB81 /* RLMObjectBase.mm */,
				A05FA61E1B62C3900000C9B2 /* RLMObjectBase_Dynamic.h */,
				E8F992BD1F1401C100F634B5 /* RLMObjectBase_Private.h */,
				3F4F3AD023F71C790048DB43 /* RLMObjectId.h */,
				3F4F3AD223F71C790048DB43 /* RLMObjectId.mm */,
				3F4F3AD423F71C790048DB43 /* RLMObjectId_Private.hpp */,
				E81A1F711955FC9300FDED82 /* RLMObjectSchema.h */,
				E81A1F721955FC9300FDED82 /* RLMObjectSchema.mm */,
				29EDB8E91A7712E500458D80 /* RLMObjectSchema_Private.h */,
				E81A1F701955FC9300FDED82 /* RLMObjectSchema_Private.hpp */,
				29EDB8D71A7703C500458D80 /* RLMObjectStore.h */,
				E81A1F741955FC9300FDED82 /* RLMObjectStore.mm */,
				3F0F02AC1B6FFF3D0046A4D5 /* RLMObservation.hpp */,
				3F0F02AD1B6FFF3D0046A4D5 /* RLMObservation.mm */,
				5D6156F51BE077E600A4BD3F /* RLMPlatform.h.in */,
				5D3E1A2C1C1FC6D5002913BA /* RLMPredicateUtil.hpp */,
				5D3E1A2D1C1FC6D5002913BA /* RLMPredicateUtil.mm */,
				3F68BFCD1B558CA800D50FBD /* RLMPrefix.h */,
				E81A1F761955FC9300FDED82 /* RLMProperty.h */,
				E81A1F771955FC9300FDED82 /* RLMProperty.mm */,
				E81A1F751955FC9300FDED82 /* RLMProperty_Private.h */,
				5D2E8F651C98DC0D00187B09 /* RLMProperty_Private.hpp */,
				E81A1F781955FC9300FDED82 /* RLMQueryUtil.hpp */,
				E81A1F791955FC9300FDED82 /* RLMQueryUtil.mm */,
				E81A1F7B1955FC9300FDED82 /* RLMRealm.h */,
				E81A1F7C1955FC9300FDED82 /* RLMRealm.mm */,
				E8951F01196C96DE00D6461C /* RLMRealm_Dynamic.h */,
				29EDB8E01A77070200458D80 /* RLMRealm_Private.h */,
				02E334C41A5F4923009F8810 /* RLMRealm_Private.hpp */,
				C0D2DD051B6BDEA1004E8919 /* RLMRealmConfiguration.h */,
				C0D2DD061B6BDEA1004E8919 /* RLMRealmConfiguration.mm */,
				C0D2DD0F1B6BE0DD004E8919 /* RLMRealmConfiguration_Private.h */,
				E86900E11CC04F5B0008A8B6 /* RLMRealmConfiguration_Private.hpp */,
				027A4D211AB100E000AA46F9 /* RLMRealmUtil.hpp */,
				027A4D221AB100E000AA46F9 /* RLMRealmUtil.mm */,
				02B8EF5819E601D80045A93D /* RLMResults.h */,
				E81A1F6A1955FC9300FDED82 /* RLMResults.mm */,
				29EDB8E51A7710B700458D80 /* RLMResults_Private.h */,
				1A1EBF861F269E8E00F47698 /* RLMResults_Private.hpp */,
				E81A1F7E1955FC9300FDED82 /* RLMSchema.h */,
				E81A1F7F1955FC9300FDED82 /* RLMSchema.mm */,
				E81A1F7D1955FC9300FDED82 /* RLMSchema_Private.h */,
				3F4E324B1B98C6C700183A69 /* RLMSchema_Private.hpp */,
				CF986D1D25AE3B090039D287 /* RLMSet.h */,
				CF986D1B25AE3B080039D287 /* RLMSet.mm */,
				CF986D1A25AE3B080039D287 /* RLMSet_Private.h */,
				CF986D1C25AE3B090039D287 /* RLMSet_Private.hpp */,
				023B19551A3BA90D0067FB81 /* RLMSwiftCollectionBase.h */,
				023B19561A3BA90D0067FB81 /* RLMSwiftCollectionBase.mm */,
				3F83E9A22630A14800FC9623 /* RLMSwiftProperty.h */,
				3FE79FF719BA6A5900780C9A /* RLMSwiftSupport.h */,
				3F452EC519C2279800AFC154 /* RLMSwiftSupport.m */,
				CF44460626121B2A00BAFDB4 /* RLMSwiftValueStorage.h */,
				CF44460526121B2A00BAFDB4 /* RLMSwiftValueStorage.mm */,
				3F67DB391E26D69C0024533D /* RLMThreadSafeReference.h */,
				3F67DB3B1E26D69C0024533D /* RLMThreadSafeReference.mm */,
				3F67DB3A1E26D69C0024533D /* RLMThreadSafeReference_Private.hpp */,
				3F20DA2019BE1EA6007DE308 /* RLMUpdateChecker.hpp */,
				3F20DA2119BE1EA6007DE308 /* RLMUpdateChecker.mm */,
				E81A1F811955FC9300FDED82 /* RLMUtil.hpp */,
				E81A1F821955FC9300FDED82 /* RLMUtil.mm */,
				0C57969F25643D7500744CAE /* RLMUUID.mm */,
				3F1D8D32265B071000593ABA /* RLMUUID_Private.hpp */,
				3F1D8D30265B071000593ABA /* RLMValue.h */,
				3F1D8D31265B071000593ABA /* RLMValue.mm */,
			);
			path = Realm;
			sourceTree = "<group>";
		};
		E8D89B9B1955FC6D00CF2B9A /* Supporting Files */ = {
			isa = PBXGroup;
			children = (
				023B19F71A423BD20067FB81 /* libc++.dylib */,
				E81A1F621955FC9300FDED82 /* Realm-Info.plist */,
				02E334C21A5F3C45009F8810 /* Realm.modulemap */,
			);
			name = "Supporting Files";
			sourceTree = "<group>";
		};
		E8D89BA71955FC6D00CF2B9A /* Realm Tests */ = {
			isa = PBXGroup;
			children = (
				E81A20061955FE1600FDED82 /* Objective-C */,
				E8D89BA81955FC6D00CF2B9A /* Supporting Files */,
				E81A1FC81955FE0100FDED82 /* Swift */,
				53A34E3225CDA0AC00698930 /* SwiftUITestHost */,
				53124AD725B71AF700771CE4 /* SwiftUITestHostUITests */,
				3F1A5E731992EB7400F45F4C /* TestHost */,
			);
			name = "Realm Tests";
			path = Realm/Tests;
			sourceTree = "<group>";
		};
		E8D89BA81955FC6D00CF2B9A /* Supporting Files */ = {
			isa = PBXGroup;
			children = (
				29B7FDF71C0DE76B0023224E /* fileformat-pre-null.realm */,
				E81A1FC21955FE0100FDED82 /* RealmTests-Info.plist */,
			);
			name = "Supporting Files";
			sourceTree = "<group>";
		};
/* End PBXGroup section */

/* Begin PBXHeadersBuildPhase section */
		5D659E9F1BE04556006515A0 /* Headers */ = {
			isa = PBXHeadersBuildPhase;
			buildActionMask = 2147483647;
			files = (
				3F73BC951E3A878500FE80B6 /* NSError+RLMSync.h in Headers */,
				5D659EA51BE04556006515A0 /* Realm.h in Headers */,
				5D659EA71BE04556006515A0 /* RLMAccessor.h in Headers */,
				CFAEF761242B5F9A00EAF721 /* RLMAPIKeyAuth.h in Headers */,
				4993221224129DCE00A0EC8E /* RLMApp.h in Headers */,
				53CCC6C4257EC8A300A8FC50 /* RLMApp_Private.h in Headers */,
				5D659EA91BE04556006515A0 /* RLMArray.h in Headers */,
				5D659EAA1BE04556006515A0 /* RLMArray_Private.h in Headers */,
				49E12CF2245DB7E800359DF1 /* RLMBSON.h in Headers */,
				49E12CF5245DBF8A00359DF1 /* RLMBSON_Private.hpp in Headers */,
				5D659EAB1BE04556006515A0 /* RLMCollection.h in Headers */,
				5D1BF1FF1EF987AD00B7DC87 /* RLMCollection_Private.h in Headers */,
				5D659EAC1BE04556006515A0 /* RLMConstants.h in Headers */,
				4993220A24129DCE00A0EC8E /* RLMCredentials.h in Headers */,
				3F4F3ADD23F71C790048DB43 /* RLMDecimal128.h in Headers */,
				3F1D9068265C077C00593ABA /* RLMDictionary.h in Headers */,
				0CED6DB82655087200B80277 /* RLMDictionary_Private.h in Headers */,
				CF6E0482242A141200DB7F14 /* RLMEmailPasswordAuth.h in Headers */,
				3FC3F912241808B400E27322 /* RLMEmbeddedObject.h in Headers */,
				CF76F7F324816AAB00890DD2 /* RLMFindOneAndModifyOptions.h in Headers */,
				CF76F7F524816AAB00890DD2 /* RLMFindOptions.h in Headers */,
				5D659EAF1BE04556006515A0 /* RLMMigration.h in Headers */,
				5D659EB01BE04556006515A0 /* RLMMigration_Private.h in Headers */,
				CF76F7FB24816AAB00890DD2 /* RLMMongoClient.h in Headers */,
				CF76F7E524816AAB00890DD2 /* RLMMongoCollection.h in Headers */,
				CF76F7F924816AAB00890DD2 /* RLMMongoDatabase.h in Headers */,
				4993221824129E6600A0EC8E /* RLMNetworkTransport.h in Headers */,
				5D659EB11BE04556006515A0 /* RLMObject.h in Headers */,
				5D659EB21BE04556006515A0 /* RLMObject_Private.h in Headers */,
				5D659EB31BE04556006515A0 /* RLMObjectBase.h in Headers */,
				5D659EB41BE04556006515A0 /* RLMObjectBase_Dynamic.h in Headers */,
				E8F992BE1F1401C100F634B5 /* RLMObjectBase_Private.h in Headers */,
				3F4F3AD723F71C790048DB43 /* RLMObjectId.h in Headers */,
				5D659EB51BE04556006515A0 /* RLMObjectSchema.h in Headers */,
				5D659EB61BE04556006515A0 /* RLMObjectSchema_Private.h in Headers */,
				5D659EB81BE04556006515A0 /* RLMObjectStore.h in Headers */,
				5D659EBC1BE04556006515A0 /* RLMProperty.h in Headers */,
				5D659EBD1BE04556006515A0 /* RLMProperty_Private.h in Headers */,
				CF6E0486242A321200DB7F14 /* RLMProviderClient.h in Headers */,
				6807E64A2487E8660096066F /* RLMPushClient.h in Headers */,
				6807E64F2487F9210096066F /* RLMPushClient_Private.hpp in Headers */,
				1AD397CF1F72FFC7002AA897 /* RLMRealm+Sync.h in Headers */,
				5D659EBF1BE04556006515A0 /* RLMRealm.h in Headers */,
				5D659EC01BE04556006515A0 /* RLMRealm_Dynamic.h in Headers */,
				5D659EC11BE04556006515A0 /* RLMRealm_Private.h in Headers */,
				1ABF256F1D52AB6200BAC441 /* RLMRealmConfiguration+Sync.h in Headers */,
				5D659EC21BE04556006515A0 /* RLMRealmConfiguration.h in Headers */,
				5D659EC31BE04556006515A0 /* RLMRealmConfiguration_Private.h in Headers */,
				5D659EC51BE04556006515A0 /* RLMResults.h in Headers */,
				5D659EC61BE04556006515A0 /* RLMResults_Private.h in Headers */,
				5D659EC71BE04556006515A0 /* RLMSchema.h in Headers */,
				5D659EC81BE04556006515A0 /* RLMSchema_Private.h in Headers */,
				CF986D2425AE3B090039D287 /* RLMSet.h in Headers */,
				CF986D1E25AE3B090039D287 /* RLMSet_Private.h in Headers */,
				5D659EAE1BE04556006515A0 /* RLMSwiftCollectionBase.h in Headers */,
				3F83E9A42630A14800FC9623 /* RLMSwiftProperty.h in Headers */,
				5D659EC91BE04556006515A0 /* RLMSwiftSupport.h in Headers */,
				3F1D9092265C07A600593ABA /* RLMSwiftValueStorage.h in Headers */,
				1A0512771D8746CD00806AEC /* RLMSyncConfiguration.h in Headers */,
				3F336E8B1DA2FA15006CB5A0 /* RLMSyncConfiguration_Private.h in Headers */,
				1AF7EA961D340AF70001A9B5 /* RLMSyncManager.h in Headers */,
				1AD3870C1D4A7FBB00479110 /* RLMSyncSession.h in Headers */,
				3F3BBAF324B8FD32009D8D51 /* RLMSyncUtil.h in Headers */,
				E8C6EAF51DD66C0C00EC1A03 /* RLMSyncUtil_Private.h in Headers */,
				3F67DB3C1E26D69C0024533D /* RLMThreadSafeReference.h in Headers */,
				CF76F7DF24816AAB00890DD2 /* RLMUpdateResult.h in Headers */,
				1ABDCDAE1D792FEB003489E3 /* RLMUser.h in Headers */,
				53CCC6E8257EC8C400A8FC50 /* RLMUser_Private.h in Headers */,
				CFAEF765242B672700EAF721 /* RLMUserAPIKey.h in Headers */,
				3F1D8D33265B071000593ABA /* RLMValue.h in Headers */,
			);
			runOnlyForDeploymentPostprocessing = 0;
		};
		5D660FC91BE98C560021E04F /* Headers */ = {
			isa = PBXHeadersBuildPhase;
			buildActionMask = 2147483647;
			files = (
			);
			runOnlyForDeploymentPostprocessing = 0;
		};
		5DD7559D1BE056DE002800DA /* Headers */ = {
			isa = PBXHeadersBuildPhase;
			buildActionMask = 2147483647;
			files = (
				3F73BC971E3A879700FE80B6 /* NSError+RLMSync.h in Headers */,
				5DD755A31BE056DE002800DA /* Realm.h in Headers */,
				5DD755A51BE056DE002800DA /* RLMAccessor.h in Headers */,
				3F275EC12433AB3900161E7F /* RLMAPIKeyAuth.h in Headers */,
				4993221324129DCE00A0EC8E /* RLMApp.h in Headers */,
				53CCC6C5257EC8A300A8FC50 /* RLMApp_Private.h in Headers */,
				5DD755A71BE056DE002800DA /* RLMArray.h in Headers */,
				5DD755A81BE056DE002800DA /* RLMArray_Private.h in Headers */,
				49E12CF3245DB7E800359DF1 /* RLMBSON.h in Headers */,
				49E12CF6245DBF8A00359DF1 /* RLMBSON_Private.hpp in Headers */,
				5DD755A91BE056DE002800DA /* RLMCollection.h in Headers */,
				5D1BF2001EF987AE00B7DC87 /* RLMCollection_Private.h in Headers */,
				5DD755AA1BE056DE002800DA /* RLMConstants.h in Headers */,
				4993220B24129DCE00A0EC8E /* RLMCredentials.h in Headers */,
				3F4F3ADE23F71C790048DB43 /* RLMDecimal128.h in Headers */,
				3F1D9073265C077E00593ABA /* RLMDictionary.h in Headers */,
				0C3BD50325C1DE6F007CFDD3 /* RLMDictionary_Private.h in Headers */,
				CF6E048D242A4B7400DB7F14 /* RLMEmailPasswordAuth.h in Headers */,
				3FC3F913241808B400E27322 /* RLMEmbeddedObject.h in Headers */,
				CF76F7F424816AAB00890DD2 /* RLMFindOneAndModifyOptions.h in Headers */,
				CF76F7F624816AAB00890DD2 /* RLMFindOptions.h in Headers */,
				5DD755AD1BE056DE002800DA /* RLMMigration.h in Headers */,
				5DD755AE1BE056DE002800DA /* RLMMigration_Private.h in Headers */,
				CF76F7FC24816AAB00890DD2 /* RLMMongoClient.h in Headers */,
				CF76F7E624816AAB00890DD2 /* RLMMongoCollection.h in Headers */,
				CF76F7FA24816AAB00890DD2 /* RLMMongoDatabase.h in Headers */,
				4993221924129E6600A0EC8E /* RLMNetworkTransport.h in Headers */,
				5DD755AF1BE056DE002800DA /* RLMObject.h in Headers */,
				5DD755B01BE056DE002800DA /* RLMObject_Private.h in Headers */,
				5DD755B11BE056DE002800DA /* RLMObjectBase.h in Headers */,
				5DD755B21BE056DE002800DA /* RLMObjectBase_Dynamic.h in Headers */,
				E8F992BF1F1401C100F634B5 /* RLMObjectBase_Private.h in Headers */,
				3F4F3AD823F71C790048DB43 /* RLMObjectId.h in Headers */,
				5DD755B31BE056DE002800DA /* RLMObjectSchema.h in Headers */,
				5DD755B41BE056DE002800DA /* RLMObjectSchema_Private.h in Headers */,
				5DD755B61BE056DE002800DA /* RLMObjectStore.h in Headers */,
				5DD755BA1BE056DE002800DA /* RLMProperty.h in Headers */,
				5DD755BB1BE056DE002800DA /* RLMProperty_Private.h in Headers */,
				CF6E048B242A4B6F00DB7F14 /* RLMProviderClient.h in Headers */,
				684BE25224927ACA00F122B1 /* RLMPushClient.h in Headers */,
				6807E6502487F9210096066F /* RLMPushClient_Private.hpp in Headers */,
				1AD397D01F72FFCC002AA897 /* RLMRealm+Sync.h in Headers */,
				5DD755BD1BE056DE002800DA /* RLMRealm.h in Headers */,
				5DD755BE1BE056DE002800DA /* RLMRealm_Dynamic.h in Headers */,
				5DD755BF1BE056DE002800DA /* RLMRealm_Private.h in Headers */,
				1AFEF8421D52CD8F00495005 /* RLMRealmConfiguration+Sync.h in Headers */,
				5DD755C01BE056DE002800DA /* RLMRealmConfiguration.h in Headers */,
				5DD755C11BE056DE002800DA /* RLMRealmConfiguration_Private.h in Headers */,
				5DD755C31BE056DE002800DA /* RLMResults.h in Headers */,
				5DD755C41BE056DE002800DA /* RLMResults_Private.h in Headers */,
				5DD755C51BE056DE002800DA /* RLMSchema.h in Headers */,
				5DD755C61BE056DE002800DA /* RLMSchema_Private.h in Headers */,
				CF986D2525AE3B090039D287 /* RLMSet.h in Headers */,
				CF986D1F25AE3B090039D287 /* RLMSet_Private.h in Headers */,
				5DD755AC1BE056DE002800DA /* RLMSwiftCollectionBase.h in Headers */,
				3F34EC53268698BD000087A4 /* RLMSwiftProperty.h in Headers */,
				5DD755C71BE056DE002800DA /* RLMSwiftSupport.h in Headers */,
				3F1D9093265C07A700593ABA /* RLMSwiftValueStorage.h in Headers */,
				1A0512761D8746CD00806AEC /* RLMSyncConfiguration.h in Headers */,
				3F336E8A1DA2FA14006CB5A0 /* RLMSyncConfiguration_Private.h in Headers */,
				1A7DE7071D38474F0029F0AE /* RLMSyncManager.h in Headers */,
				1A7003111D5270FF00FD9EE3 /* RLMSyncSession.h in Headers */,
				1A7DE70B1D3847670029F0AE /* RLMSyncUtil.h in Headers */,
				E8C6EAF41DD66C0C00EC1A03 /* RLMSyncUtil_Private.h in Headers */,
				3F67DB401E26D6A20024533D /* RLMThreadSafeReference.h in Headers */,
				CF76F7E024816AAB00890DD2 /* RLMUpdateResult.h in Headers */,
				1ABDCDB11D793012003489E3 /* RLMUser.h in Headers */,
				53CCC6E9257EC8C400A8FC50 /* RLMUser_Private.h in Headers */,
				3F275EC02433AB3300161E7F /* RLMUserAPIKey.h in Headers */,
				3F1D8D34265B071000593ABA /* RLMValue.h in Headers */,
			);
			runOnlyForDeploymentPostprocessing = 0;
		};
/* End PBXHeadersBuildPhase section */

/* Begin PBXNativeTarget section */
		3F1A5E711992EB7400F45F4C /* TestHost */ = {
			isa = PBXNativeTarget;
			buildConfigurationList = 3F1A5E931992EB7400F45F4C /* Build configuration list for PBXNativeTarget "TestHost" */;
			buildPhases = (
				3F1A5E6E1992EB7400F45F4C /* Sources */,
				3F1A5E6F1992EB7400F45F4C /* Frameworks */,
			);
			buildRules = (
			);
			dependencies = (
			);
			name = TestHost;
			productName = TestHost;
			productReference = 3F1A5E721992EB7400F45F4C /* TestHost.app */;
			productType = "com.apple.product-type.application";
		};
		3F9D91802152D42F00474F09 /* TestHost static */ = {
			isa = PBXNativeTarget;
			buildConfigurationList = 3F9D91842152D42F00474F09 /* Build configuration list for PBXNativeTarget "TestHost static" */;
			buildPhases = (
				3F9D91812152D42F00474F09 /* Sources */,
				3F9D91832152D42F00474F09 /* Frameworks */,
			);
			buildRules = (
			);
			dependencies = (
			);
			name = "TestHost static";
			productName = TestHost;
			productReference = 3F9D91872152D42F00474F09 /* TestHost static.app */;
			productType = "com.apple.product-type.application";
		};
		53124AB725B71AF600771CE4 /* SwiftUITestHost */ = {
			isa = PBXNativeTarget;
			buildConfigurationList = 53124ADB25B71AF700771CE4 /* Build configuration list for PBXNativeTarget "SwiftUITestHost" */;
			buildPhases = (
				53124AB425B71AF600771CE4 /* Sources */,
				53124AB525B71AF600771CE4 /* Frameworks */,
				53124AB625B71AF600771CE4 /* Resources */,
			);
			buildRules = (
			);
			dependencies = (
				53BBF08D25B7436F00D225AD /* PBXTargetDependency */,
			);
			name = SwiftUITestHost;
			productName = SwiftUITestHost;
			productReference = 53124AB825B71AF600771CE4 /* SwiftUITestHost.app */;
			productType = "com.apple.product-type.application";
		};
		53124AD325B71AF700771CE4 /* SwiftUITestHostUITests */ = {
			isa = PBXNativeTarget;
			buildConfigurationList = 53124AE125B71AF700771CE4 /* Build configuration list for PBXNativeTarget "SwiftUITestHostUITests" */;
			buildPhases = (
				53124AD025B71AF700771CE4 /* Sources */,
				53124AD125B71AF700771CE4 /* Frameworks */,
				53124AD225B71AF700771CE4 /* Resources */,
			);
			buildRules = (
			);
			dependencies = (
				534DF4D025B86F3A00655AE2 /* PBXTargetDependency */,
			);
			name = SwiftUITestHostUITests;
			productName = SwiftUITestHostUITests;
			productReference = 53124AD425B71AF700771CE4 /* SwiftUITestHostUITests.xctest */;
			productType = "com.apple.product-type.bundle.ui-testing";
		};
		5D659E7D1BE04556006515A0 /* Realm */ = {
			isa = PBXNativeTarget;
			buildConfigurationList = 5D659ED61BE04556006515A0 /* Build configuration list for PBXNativeTarget "Realm" */;
			buildPhases = (
				5D659E7E1BE04556006515A0 /* Get Version Number */,
				5D6156F41BE06FF500A4BD3F /* Generate RLMPlatform.h */,
				5D659E801BE04556006515A0 /* Sources */,
				5D659E9F1BE04556006515A0 /* Headers */,
				1A7B82351D51235600750296 /* Frameworks */,
				5D659ECE1BE04556006515A0 /* Resources */,
				3F1DDB5825155E33007A9630 /* Carthage post-build workaround */,
			);
			buildRules = (
			);
			dependencies = (
			);
			name = Realm;
			productName = Realm;
			productReference = 5D659ED91BE04556006515A0 /* Realm.framework */;
			productType = "com.apple.product-type.framework";
		};
		5D660FCB1BE98C560021E04F /* RealmSwift */ = {
			isa = PBXNativeTarget;
			buildConfigurationList = 5D660FD11BE98C560021E04F /* Build configuration list for PBXNativeTarget "RealmSwift" */;
			buildPhases = (
				5D660FC71BE98C560021E04F /* Sources */,
				5D660FC81BE98C560021E04F /* Frameworks */,
				5D660FC91BE98C560021E04F /* Headers */,
				5D660FCA1BE98C560021E04F /* Resources */,
			);
			buildRules = (
			);
			dependencies = (
				5D66102C1BE98DF60021E04F /* PBXTargetDependency */,
			);
			name = RealmSwift;
			productName = RealmSwift;
			productReference = 5D660FCC1BE98C560021E04F /* RealmSwift.framework */;
			productType = "com.apple.product-type.framework";
		};
		5D660FD71BE98C7C0021E04F /* RealmSwift Tests */ = {
			isa = PBXNativeTarget;
			buildConfigurationList = 5D660FE01BE98C7C0021E04F /* Build configuration list for PBXNativeTarget "RealmSwift Tests" */;
			buildPhases = (
				5D660FD41BE98C7C0021E04F /* Sources */,
				5D660FD51BE98C7C0021E04F /* Frameworks */,
				5D66102D1BE98E360021E04F /* Embed Frameworks */,
				2973CCF81C175AAA00FEA0FA /* Resources */,
			);
			buildRules = (
			);
			dependencies = (
				3FC8BF35212B79F4001C2025 /* PBXTargetDependency */,
				5D660FDF1BE98C7C0021E04F /* PBXTargetDependency */,
			);
			name = "RealmSwift Tests";
			productName = "RealmSwift Tests";
			productReference = 5D660FD81BE98C7C0021E04F /* RealmSwift Tests.xctest */;
			productType = "com.apple.product-type.bundle.unit-test";
		};
		5DD7557B1BE056DE002800DA /* Realm iOS static */ = {
			isa = PBXNativeTarget;
			buildConfigurationList = 5DD755CC1BE056DE002800DA /* Build configuration list for PBXNativeTarget "Realm iOS static" */;
			buildPhases = (
				5D659E7E1BE04556006515A0 /* Get Version Number */,
				5D6156F41BE06FF500A4BD3F /* Generate RLMPlatform.h */,
				5DD7557E1BE056DE002800DA /* Sources */,
				5DD7559D1BE056DE002800DA /* Headers */,
				3F9B4A6524CF8C0E00C72A4A /* Frameworks */,
			);
			buildRules = (
			);
			dependencies = (
			);
			name = "Realm iOS static";
			productName = Realm;
			productReference = 5DD755CF1BE056DE002800DA /* Realm.framework */;
			productType = "com.apple.product-type.framework";
		};
		E8267FB11D90B79000E001C7 /* ObjectServerTests */ = {
			isa = PBXNativeTarget;
			buildConfigurationList = E8267FEA1D90B79000E001C7 /* Build configuration list for PBXNativeTarget "ObjectServerTests" */;
			buildPhases = (
				E8267FB81D90B79000E001C7 /* Get Version Number */,
				E8267FB91D90B79000E001C7 /* Sources */,
				E8267FE21D90B79000E001C7 /* Frameworks */,
				E8267FE41D90B79000E001C7 /* Embed Frameworks */,
				5DAD37251F73221700EECA8E /* Resources */,
			);
			buildRules = (
			);
			dependencies = (
				49E57A1C245C5B0E004AF428 /* PBXTargetDependency */,
				E8267FB41D90B79000E001C7 /* PBXTargetDependency */,
				537689AC24A7DD060008E57B /* PBXTargetDependency */,
				E8267FB61D90B79000E001C7 /* PBXTargetDependency */,
			);
			name = ObjectServerTests;
			productName = RealmTests;
			productReference = E8267FED1D90B79000E001C7 /* ObjectServerTests.xctest */;
			productType = "com.apple.product-type.bundle.unit-test";
		};
		E856D1DE195614A400FB2FCF /* iOS static tests */ = {
			isa = PBXNativeTarget;
			buildConfigurationList = E856D1EB195614A400FB2FCF /* Build configuration list for PBXNativeTarget "iOS static tests" */;
			buildPhases = (
				5D304A2F1BE9AF350082C1A6 /* Get Version Number */,
				E856D1DB195614A400FB2FCF /* Sources */,
				E856D1DC195614A400FB2FCF /* Frameworks */,
				29B7FDF91C0DE7FC0023224E /* Resources */,
			);
			buildRules = (
			);
			dependencies = (
				5DD755D41BE0582A002800DA /* PBXTargetDependency */,
				3F9D917F2152D41A00474F09 /* PBXTargetDependency */,
				3F9D918A2152D47B00474F09 /* PBXTargetDependency */,
			);
			name = "iOS static tests";
			productName = iOSTests;
			productReference = E856D1DF195614A400FB2FCF /* iOS static tests.xctest */;
			productType = "com.apple.product-type.bundle.unit-test";
		};
		E8D89BA21955FC6D00CF2B9A /* Tests */ = {
			isa = PBXNativeTarget;
			buildConfigurationList = E8D89BB11955FC6D00CF2B9A /* Build configuration list for PBXNativeTarget "Tests" */;
			buildPhases = (
				5D304A2E1BE9AEFB0082C1A6 /* Get Version Number */,
				E8D89B9F1955FC6D00CF2B9A /* Sources */,
				E8D89BA01955FC6D00CF2B9A /* Frameworks */,
				5D128F291BE984D4001F4FBF /* Embed Frameworks */,
				29B7FDFA1C0DE80A0023224E /* Resources */,
			);
			buildRules = (
			);
			dependencies = (
				5DD755D21BE05828002800DA /* PBXTargetDependency */,
				5D6157021BE0A3A100A4BD3F /* PBXTargetDependency */,
			);
			name = Tests;
			productName = RealmTests;
			productReference = E8D89BA31955FC6D00CF2B9A /* Tests.xctest */;
			productType = "com.apple.product-type.bundle.unit-test";
		};
/* End PBXNativeTarget section */

/* Begin PBXProject section */
		E8D89B8F1955FC6D00CF2B9A /* Project object */ = {
			isa = PBXProject;
			attributes = {
				CLASSPREFIX = RLM;
				LastSwiftUpdateCheck = 1230;
				LastTestingUpgradeCheck = 0510;
				LastUpgradeCheck = 1300;
				ORGANIZATIONNAME = Realm;
				TargetAttributes = {
					3F1A5E711992EB7400F45F4C = {
						CreatedOnToolsVersion = 6.0;
						LastSwiftMigration = 0900;
						ProvisioningStyle = Automatic;
					};
					3F9D91802152D42F00474F09 = {
						DevelopmentTeam = QX5CR2FTN2;
						ProvisioningStyle = Automatic;
					};
					49E57A16245C3F31004AF428 = {
						CreatedOnToolsVersion = 11.4.1;
						DevelopmentTeam = 2Z8M9MTEVV;
						ProvisioningStyle = Automatic;
					};
					53124AB725B71AF600771CE4 = {
						CreatedOnToolsVersion = 12.3;
						LastSwiftMigration = 1240;
					};
					53124AD325B71AF700771CE4 = {
						CreatedOnToolsVersion = 12.3;
						TestTargetID = 53124AB725B71AF600771CE4;
					};
					5D659E7D1BE04556006515A0 = {
						LastSwiftMigration = 1170;
						ProvisioningStyle = Automatic;
					};
					5D660FCB1BE98C560021E04F = {
						CreatedOnToolsVersion = 7.1;
						LastSwiftMigration = 1020;
						ProvisioningStyle = Automatic;
					};
					5D660FD71BE98C7C0021E04F = {
						CreatedOnToolsVersion = 7.1;
						LastSwiftMigration = 1020;
						ProvisioningStyle = Automatic;
					};
					5DD7557B1BE056DE002800DA = {
						ProvisioningStyle = Automatic;
					};
					E8267FB11D90B79000E001C7 = {
						LastSwiftMigration = 1020;
					};
					E83EAC791BED3D880085CCD2 = {
						CreatedOnToolsVersion = 7.1;
					};
					E856D1DE195614A400FB2FCF = {
						CreatedOnToolsVersion = 6.0;
						LastSwiftMigration = 1020;
						ProvisioningStyle = Automatic;
						TestTargetID = 3F9D91802152D42F00474F09;
					};
					E8D89BA21955FC6D00CF2B9A = {
						CreatedOnToolsVersion = 6.0;
						LastSwiftMigration = 1020;
						ProvisioningStyle = Automatic;
					};
				};
			};
			buildConfigurationList = E8D89B921955FC6D00CF2B9A /* Build configuration list for PBXProject "Realm" */;
			compatibilityVersion = "Xcode 3.2";
			developmentRegion = en;
			hasScannedForEncodings = 0;
			knownRegions = (
				en,
				Base,
			);
			mainGroup = E8D89B8E1955FC6D00CF2B9A;
			productRefGroup = E8D89B991955FC6D00CF2B9A /* Products */;
			projectDirPath = "";
			projectRoot = "";
			targets = (
				5D659E7D1BE04556006515A0 /* Realm */,
				5DD7557B1BE056DE002800DA /* Realm iOS static */,
				5D660FCB1BE98C560021E04F /* RealmSwift */,
				E8D89BA21955FC6D00CF2B9A /* Tests */,
				5D660FD71BE98C7C0021E04F /* RealmSwift Tests */,
				E8267FB11D90B79000E001C7 /* ObjectServerTests */,
				E856D1DE195614A400FB2FCF /* iOS static tests */,
				E83EAC791BED3D880085CCD2 /* SwiftLint */,
				3F1A5E711992EB7400F45F4C /* TestHost */,
				3F9D91802152D42F00474F09 /* TestHost static */,
				49E57A16245C3F31004AF428 /* Download BaaS */,
				53124AB725B71AF600771CE4 /* SwiftUITestHost */,
				53124AD325B71AF700771CE4 /* SwiftUITestHostUITests */,
			);
		};
/* End PBXProject section */

/* Begin PBXResourcesBuildPhase section */
		2973CCF81C175AAA00FEA0FA /* Resources */ = {
			isa = PBXResourcesBuildPhase;
			buildActionMask = 2147483647;
			files = (
				2973CCF91C175AB400FEA0FA /* fileformat-pre-null.realm in Resources */,
			);
			runOnlyForDeploymentPostprocessing = 0;
		};
		29B7FDF91C0DE7FC0023224E /* Resources */ = {
			isa = PBXResourcesBuildPhase;
			buildActionMask = 2147483647;
			files = (
				29B7FDFC1C0DE8110023224E /* fileformat-pre-null.realm in Resources */,
			);
			runOnlyForDeploymentPostprocessing = 0;
		};
		29B7FDFA1C0DE80A0023224E /* Resources */ = {
			isa = PBXResourcesBuildPhase;
			buildActionMask = 2147483647;
			files = (
				29B7FDFB1C0DE8100023224E /* fileformat-pre-null.realm in Resources */,
			);
			runOnlyForDeploymentPostprocessing = 0;
		};
		53124AB625B71AF600771CE4 /* Resources */ = {
			isa = PBXResourcesBuildPhase;
			buildActionMask = 2147483647;
			files = (
				53A34E3625CDA0AC00698930 /* LaunchScreen.storyboard in Resources */,
			);
			runOnlyForDeploymentPostprocessing = 0;
		};
		53124AD225B71AF700771CE4 /* Resources */ = {
			isa = PBXResourcesBuildPhase;
			buildActionMask = 2147483647;
			files = (
			);
			runOnlyForDeploymentPostprocessing = 0;
		};
		5D659ECE1BE04556006515A0 /* Resources */ = {
			isa = PBXResourcesBuildPhase;
			buildActionMask = 2147483647;
			files = (
				5D659ED21BE04556006515A0 /* CHANGELOG.md in Resources */,
				5D659ED51BE04556006515A0 /* LICENSE in Resources */,
			);
			runOnlyForDeploymentPostprocessing = 0;
		};
		5D660FCA1BE98C560021E04F /* Resources */ = {
			isa = PBXResourcesBuildPhase;
			buildActionMask = 2147483647;
			files = (
			);
			runOnlyForDeploymentPostprocessing = 0;
		};
		5DAD37251F73221700EECA8E /* Resources */ = {
			isa = PBXResourcesBuildPhase;
			buildActionMask = 2147483647;
			files = (
			);
			runOnlyForDeploymentPostprocessing = 0;
		};
/* End PBXResourcesBuildPhase section */

/* Begin PBXShellScriptBuildPhase section */
		3F1DDB5825155E33007A9630 /* Carthage post-build workaround */ = {
			isa = PBXShellScriptBuildPhase;
			buildActionMask = 2147483647;
			files = (
			);
			inputFileListPaths = (
			);
			inputPaths = (
			);
			name = "Carthage post-build workaround";
			outputFileListPaths = (
			);
			outputPaths = (
			);
			runOnlyForDeploymentPostprocessing = 0;
			shellPath = /bin/sh;
			shellScript = "# Something that Carthage does results in Xcode skipping the ProcessXCFramework build step in some cases, which results in compilation failing. To work around this, ensure that the modified date on the XCFramework files are always newer than the built files, so that it happens on every build. This breaks incremental compilation, so we only want to do it when building for Carthage.\nif [ -n \"$CARTHAGE\" ]; then\n    find \"${SRCROOT}/core\" -type f -exec touch {} \\;\nfi\n";
			showEnvVarsInLog = 0;
		};
		49E57A1A245C3F36004AF428 /* ShellScript */ = {
			isa = PBXShellScriptBuildPhase;
			buildActionMask = 2147483647;
			files = (
			);
			inputFileListPaths = (
			);
			inputPaths = (
				"$(SRCROOT)/Realm/ObjectServerTests/setup_baas.rb",
			);
			outputFileListPaths = (
			);
			outputPaths = (
				"$(SRCROOT)/.baas/bin/assisted_agg",
				"$(SRCROOT)/.baas/bin/create_user",
				"$(SRCROOT)/.baas/bin/stitch_server",
				"$(SRCROOT)/.baas/bin/update_doc",
			);
			runOnlyForDeploymentPostprocessing = 0;
			shellPath = /bin/sh;
			shellScript = "ruby Realm/ObjectServerTests/setup_baas.rb\n";
		};
		5D304A2E1BE9AEFB0082C1A6 /* Get Version Number */ = {
			isa = PBXShellScriptBuildPhase;
			buildActionMask = 2147483647;
			files = (
			);
			inputPaths = (
				"$(SRCROOT)/Realm/Realm-Info.plist",
			);
			name = "Get Version Number";
			outputPaths = (
				"$(DERIVED_FILE_DIR)/RLMVersion.h",
			);
			runOnlyForDeploymentPostprocessing = 0;
			shellPath = /bin/sh;
			shellScript = "exec \"${SRCROOT}/scripts/generate-rlmversion.sh\"\n";
		};
		5D304A2F1BE9AF350082C1A6 /* Get Version Number */ = {
			isa = PBXShellScriptBuildPhase;
			buildActionMask = 2147483647;
			files = (
			);
			inputPaths = (
				"$(SRCROOT)/Realm/Realm-Info.plist",
			);
			name = "Get Version Number";
			outputPaths = (
				"$(DERIVED_FILE_DIR)/RLMVersion.h",
			);
			runOnlyForDeploymentPostprocessing = 0;
			shellPath = /bin/sh;
			shellScript = "exec \"${SRCROOT}/scripts/generate-rlmversion.sh\"\n";
		};
		5D6156F41BE06FF500A4BD3F /* Generate RLMPlatform.h */ = {
			isa = PBXShellScriptBuildPhase;
			buildActionMask = 2147483647;
			files = (
			);
			inputPaths = (
			);
			name = "Generate RLMPlatform.h";
			outputPaths = (
				"${TARGET_BUILD_DIR}/${PUBLIC_HEADERS_FOLDER_PATH}/RLMPlatform.h",
			);
			runOnlyForDeploymentPostprocessing = 0;
			shellPath = /bin/sh;
			shellScript = "exec \"${SRCROOT}/scripts/generate-rlmplatform.sh\"\n";
			showEnvVarsInLog = 0;
		};
		5D659E7E1BE04556006515A0 /* Get Version Number */ = {
			isa = PBXShellScriptBuildPhase;
			buildActionMask = 2147483647;
			files = (
			);
			inputPaths = (
				"$(SRCROOT)/Realm/Realm-Info.plist",
			);
			name = "Get Version Number";
			outputPaths = (
				"$(DERIVED_FILE_DIR)/RLMVersion.h",
			);
			runOnlyForDeploymentPostprocessing = 0;
			shellPath = /bin/sh;
			shellScript = "exec \"${SRCROOT}/scripts/generate-rlmversion.sh\"\n";
			showEnvVarsInLog = 0;
		};
		E8267FB81D90B79000E001C7 /* Get Version Number */ = {
			isa = PBXShellScriptBuildPhase;
			buildActionMask = 2147483647;
			files = (
			);
			inputPaths = (
				"$(SRCROOT)/Realm/Realm-Info.plist",
			);
			name = "Get Version Number";
			outputPaths = (
				"$(DERIVED_FILE_DIR)/RLMVersion.h",
			);
			runOnlyForDeploymentPostprocessing = 0;
			shellPath = /bin/sh;
			shellScript = "exec \"${SRCROOT}/scripts/generate-rlmversion.sh\"\n";
		};
		E83EAC7D1BED3D8F0085CCD2 /* Run SwiftLint */ = {
			isa = PBXShellScriptBuildPhase;
			buildActionMask = 2147483647;
			files = (
			);
			inputPaths = (
			);
			name = "Run SwiftLint";
			outputPaths = (
			);
			runOnlyForDeploymentPostprocessing = 0;
			shellPath = /bin/sh;
			shellScript = "if which swiftlint >/dev/null; then\n  swiftlint\nelse\n  echo \"SwiftLint does not exist, download from https://github.com/realm/SwiftLint\"\nfi\n";
		};
/* End PBXShellScriptBuildPhase section */

/* Begin PBXSourcesBuildPhase section */
		3F1A5E6E1992EB7400F45F4C /* Sources */ = {
			isa = PBXSourcesBuildPhase;
			buildActionMask = 2147483647;
			files = (
				29EDB8E41A7708E700458D80 /* main.m in Sources */,
			);
			runOnlyForDeploymentPostprocessing = 0;
		};
		3F9D91812152D42F00474F09 /* Sources */ = {
			isa = PBXSourcesBuildPhase;
			buildActionMask = 2147483647;
			files = (
				3F9D91822152D42F00474F09 /* main.m in Sources */,
			);
			runOnlyForDeploymentPostprocessing = 0;
		};
		53124AB425B71AF600771CE4 /* Sources */ = {
			isa = PBXSourcesBuildPhase;
			buildActionMask = 2147483647;
			files = (
				53626AAF25D31CAC00D9515D /* Objects.swift in Sources */,
				53A34E3725CDA0AC00698930 /* SwiftUITestHostApp.swift in Sources */,
			);
			runOnlyForDeploymentPostprocessing = 0;
		};
		53124AD025B71AF700771CE4 /* Sources */ = {
			isa = PBXSourcesBuildPhase;
			buildActionMask = 2147483647;
			files = (
				53626AB025D31CAC00D9515D /* Objects.swift in Sources */,
				53124AD925B71AF700771CE4 /* SwiftUITestHostUITests.swift in Sources */,
			);
			runOnlyForDeploymentPostprocessing = 0;
		};
		5D659E801BE04556006515A0 /* Sources */ = {
			isa = PBXSourcesBuildPhase;
			buildActionMask = 2147483647;
			files = (
				3F73BC961E3A878500FE80B6 /* NSError+RLMSync.m in Sources */,
				5D659E851BE04556006515A0 /* RLMAccessor.mm in Sources */,
				5D659E861BE04556006515A0 /* RLMAnalytics.mm in Sources */,
				CFAEF762242B5F9A00EAF721 /* RLMAPIKeyAuth.mm in Sources */,
				4993220E24129DCE00A0EC8E /* RLMApp.mm in Sources */,
				5D659E871BE04556006515A0 /* RLMArray.mm in Sources */,
				49E12CF0245DB7CC00359DF1 /* RLMBSON.mm in Sources */,
				3F9863BB1D36876B00641C98 /* RLMClassInfo.mm in Sources */,
				3FBEF67B1C63D66100F6935B /* RLMCollection.mm in Sources */,
				5D659E891BE04556006515A0 /* RLMConstants.m in Sources */,
				4993220C24129DCE00A0EC8E /* RLMCredentials.mm in Sources */,
				3F4F3AD523F71C790048DB43 /* RLMDecimal128.mm in Sources */,
				0C3BD4B325C1BDF1007CFDD3 /* RLMDictionary.mm in Sources */,
				CF6E0483242A141200DB7F14 /* RLMEmailPasswordAuth.mm in Sources */,
				3FC3F914241808B400E27322 /* RLMEmbeddedObject.mm in Sources */,
				CF76F7FD24816AAB00890DD2 /* RLMFindOneAndModifyOptions.mm in Sources */,
				CF76F7E724816AAB00890DD2 /* RLMFindOptions.mm in Sources */,
				5D659E881BE04556006515A0 /* RLMManagedArray.mm in Sources */,
				CF9881C125DABC6500BD7E4F /* RLMManagedDictionary.mm in Sources */,
				CFD8D12025BB0B8B0037FE4D /* RLMManagedSet.mm in Sources */,
				5D659E8B1BE04556006515A0 /* RLMMigration.mm in Sources */,
				CF76F7F124816AAB00890DD2 /* RLMMongoClient.mm in Sources */,
				CF76F7E924816AAB00890DD2 /* RLMMongoCollection.mm in Sources */,
				4993221624129E6600A0EC8E /* RLMNetworkTransport.mm in Sources */,
				5D659E8C1BE04556006515A0 /* RLMObject.mm in Sources */,
				5D659E8D1BE04556006515A0 /* RLMObjectBase.mm in Sources */,
				3F4F3ADB23F71C790048DB43 /* RLMObjectId.mm in Sources */,
				5D659E8E1BE04556006515A0 /* RLMObjectSchema.mm in Sources */,
				5D659E8F1BE04556006515A0 /* RLMObjectStore.mm in Sources */,
				5D659E901BE04556006515A0 /* RLMObservation.mm in Sources */,
				5D3E1A2F1C1FC6D5002913BA /* RLMPredicateUtil.mm in Sources */,
				5D659E921BE04556006515A0 /* RLMProperty.mm in Sources */,
				CF6E0487242A321200DB7F14 /* RLMProviderClient.mm in Sources */,
				6807E64C2487F7220096066F /* RLMPushClient.mm in Sources */,
				5D659E931BE04556006515A0 /* RLMQueryUtil.mm in Sources */,
				1AD397CE1F72FFC7002AA897 /* RLMRealm+Sync.mm in Sources */,
				5D659E941BE04556006515A0 /* RLMRealm.mm in Sources */,
				1ABF25701D52AB6200BAC441 /* RLMRealmConfiguration+Sync.mm in Sources */,
				5D659E951BE04556006515A0 /* RLMRealmConfiguration.mm in Sources */,
				5D659E961BE04556006515A0 /* RLMRealmUtil.mm in Sources */,
				5D659E971BE04556006515A0 /* RLMResults.mm in Sources */,
				5D659E981BE04556006515A0 /* RLMSchema.mm in Sources */,
				CF986D2025AE3B090039D287 /* RLMSet.mm in Sources */,
				5D659E8A1BE04556006515A0 /* RLMSwiftCollectionBase.mm in Sources */,
				5D659E991BE04556006515A0 /* RLMSwiftSupport.m in Sources */,
				3F1D90BC265C08F800593ABA /* RLMSwiftValueStorage.mm in Sources */,
				1A3623681D8384BA00945A54 /* RLMSyncConfiguration.mm in Sources */,
				1AF7EA971D340AF70001A9B5 /* RLMSyncManager.mm in Sources */,
				1AD3870D1D4A7FBB00479110 /* RLMSyncSession.mm in Sources */,
				1A84132F1D4BCCE600C5326F /* RLMSyncUtil.mm in Sources */,
				3F67DB3E1E26D69C0024533D /* RLMThreadSafeReference.mm in Sources */,
				5D659E9A1BE04556006515A0 /* RLMUpdateChecker.mm in Sources */,
				CF76F7DD24816AAB00890DD2 /* RLMUpdateResult.mm in Sources */,
				1ABDCDB01D793008003489E3 /* RLMUser.mm in Sources */,
				CFAEF766242B672700EAF721 /* RLMUserAPIKey.mm in Sources */,
				5D659E9B1BE04556006515A0 /* RLMUtil.mm in Sources */,
				0C5796A225643D7500744CAE /* RLMUUID.mm in Sources */,
				3F1D8D35265B071000593ABA /* RLMValue.mm in Sources */,
			);
			runOnlyForDeploymentPostprocessing = 0;
		};
		5D660FC71BE98C560021E04F /* Sources */ = {
			isa = PBXSourcesBuildPhase;
			buildActionMask = 2147483647;
			files = (
				5D660FF11BE98D670021E04F /* Aliases.swift in Sources */,
				681EE33B25EE8E1400A9DEC5 /* AnyRealmValue.swift in Sources */,
				CFB4313A243DF87100471C18 /* App.swift in Sources */,
				3FE267D7264308680030F83C /* BasicTypes.swift in Sources */,
				4996EA9E2465BB8A003A1F51 /* BSON.swift in Sources */,
				3FE267D5264308680030F83C /* CollectionAccess.swift in Sources */,
				3F102CBD23DBC68300108FD2 /* Combine.swift in Sources */,
				3FE267D6264308680030F83C /* ComplexTypes.swift in Sources */,
				3FB6ABD92416A27000E318C2 /* Decimal128.swift in Sources */,
				3FC3F9172419B63200E27322 /* EmbeddedObject.swift in Sources */,
				29B7FDF61C0DA6560023224E /* Error.swift in Sources */,
				5D1534B81CCFF545008976D7 /* LinkingObjects.swift in Sources */,
				5D660FF21BE98D670021E04F /* List.swift in Sources */,
				0C3BD4D325C1C5AB007CFDD3 /* Map.swift in Sources */,
				5D660FF31BE98D670021E04F /* Migration.swift in Sources */,
				CF76F80224816B3800890DD2 /* MongoClient.swift in Sources */,
				CFE9CE31265554FB00BF96D6 /* MutableSet.swift in Sources */,
				5D660FF41BE98D670021E04F /* Object.swift in Sources */,
				3FB6ABD72416A26100E318C2 /* ObjectId.swift in Sources */,
				681EE34725EE8E5600A9DEC5 /* ObjectiveCSupport+AnyRealmValue.swift in Sources */,
				494566A9246E8C59000FD07F /* ObjectiveCSupport+BSON.swift in Sources */,
				3FE5818622C2B4B900BA10E7 /* ObjectiveCSupport+Sync.swift in Sources */,
				5B77EACE1DCC5614006AB51D /* ObjectiveCSupport.swift in Sources */,
				5D660FF51BE98D670021E04F /* ObjectSchema.swift in Sources */,
				5D660FF61BE98D670021E04F /* Optional.swift in Sources */,
				3FE267D8264308680030F83C /* Persistable.swift in Sources */,
				3F149CCB2668112A00111D65 /* PersistedProperty.swift in Sources */,
				5D660FF71BE98D670021E04F /* Property.swift in Sources */,
				3FE267D9264308680030F83C /* PropertyAccessors.swift in Sources */,
				5D660FF81BE98D670021E04F /* Realm.swift in Sources */,
				1AB605D31D495927007F53DE /* RealmCollection.swift in Sources */,
				5D660FFA1BE98D670021E04F /* RealmConfiguration.swift in Sources */,
				CFE9CE3326555BBD00BF96D6 /* RealmKeyedCollection.swift in Sources */,
				CF44461E26121C6800BAFDB4 /* RealmProperty.swift in Sources */,
				5D660FFB1BE98D670021E04F /* Results.swift in Sources */,
				68A7B91D2543538B00C703BC /* RLMSupport.swift in Sources */,
				5D660FFC1BE98D670021E04F /* Schema.swift in Sources */,
				3FE267DA264308680030F83C /* SchemaDiscovery.swift in Sources */,
				5D660FFD1BE98D670021E04F /* SortDescriptor.swift in Sources */,
				535EA9E225B0919800DBF3CD /* SwiftUI.swift in Sources */,
				1AFEF8431D52D2C900495005 /* Sync.swift in Sources */,
				3F222C4E1E26F51300CA0713 /* ThreadSafeReference.swift in Sources */,
				5D660FFE1BE98D670021E04F /* Util.swift in Sources */,
			);
			runOnlyForDeploymentPostprocessing = 0;
		};
		5D660FD41BE98C7C0021E04F /* Sources */ = {
			isa = PBXSourcesBuildPhase;
			buildActionMask = 2147483647;
			files = (
				CFFC8CC8262310C800929608 /* AnyRealmValueTests.swift in Sources */,
				3FCB1A7522A9B0A2003807FB /* CodableTests.swift in Sources */,
				3FE2BE0323D8CAD1002860E9 /* CombineTests.swift in Sources */,
				E8AE7C261EA436F800CDFF9A /* CompactionTests.swift in Sources */,
				CFFECBAA250646820010F585 /* Decimal128Tests.swift in Sources */,
				3FF3FFAF1F0D6D6400B84599 /* KVOTests.swift in Sources */,
				5D6610161BE98D880021E04F /* ListTests.swift in Sources */,
				3F1D8D77265B075100593ABA /* MapTests.swift in Sources */,
				3F8824FD1E5E335000586B35 /* MigrationTests.swift in Sources */,
				3F4E0FF92654765C008B8C0B /* ModernKVOTests.swift in Sources */,
				3F4E10102655CA33008B8C0B /* ModernObjectAccessorTests.swift in Sources */,
				3FA5E94D266064C4008F1345 /* ModernObjectCreationTests.swift in Sources */,
				3FB19069265ECF0C00DA7C76 /* ModernObjectTests.swift in Sources */,
				3FB1906B265ED23300DA7C76 /* ModernTestObjects.swift in Sources */,
				CF986DE225AE3EC70039D287 /* MutableSetTests.swift in Sources */,
				3F8824FE1E5E335000586B35 /* ObjectAccessorTests.swift in Sources */,
				3F8824FF1E5E335000586B35 /* ObjectCreationTests.swift in Sources */,
				CFFECBB525078EC40010F585 /* ObjectIdTests.swift in Sources */,
				3F8825001E5E335000586B35 /* ObjectiveCSupportTests.swift in Sources */,
				3F8825011E5E335000586B35 /* ObjectSchemaInitializationTests.swift in Sources */,
				3F8825021E5E335000586B35 /* ObjectSchemaTests.swift in Sources */,
				3F8825031E5E335000586B35 /* ObjectTests.swift in Sources */,
				3F8825041E5E335000586B35 /* PerformanceTests.swift in Sources */,
				3F2633C31E9D630000B32D30 /* PrimitiveListTests.swift in Sources */,
				CF040494263DF0AA00F9AEE0 /* PrimitiveMapTests.swift in Sources */,
				CF986DF625AE3EDF0039D287 /* PrimitiveMutableSetTests.swift in Sources */,
				3F8825051E5E335000586B35 /* PropertyTests.swift in Sources */,
				3F8825061E5E335000586B35 /* RealmCollectionTypeTests.swift in Sources */,
				3F8825071E5E335000586B35 /* RealmConfigurationTests.swift in Sources */,
				3F4E10112655CA33008B8C0B /* RealmPropertyTests.swift in Sources */,
				3F8825081E5E335000586B35 /* RealmTests.swift in Sources */,
				3F558C9622C29A03002F0F30 /* RLMMultiProcessTestCase.m in Sources */,
				3F558C9222C29A03002F0F30 /* RLMTestCase.m in Sources */,
				3F558C8E22C29A03002F0F30 /* RLMTestObjects.m in Sources */,
				3F8825091E5E335000586B35 /* SchemaTests.swift in Sources */,
				3F88250A1E5E335000586B35 /* SortDescriptorTests.swift in Sources */,
				3FFB5AF6266ECFC7008EF2E9 /* SwiftBSONTests.swift in Sources */,
				3F88250B1E5E335000586B35 /* SwiftLinkTests.swift in Sources */,
				5D6610251BE98D880021E04F /* SwiftTestObjects.swift in Sources */,
				535EAA7525B0B02B00DBF3CD /* SwiftUITests.swift in Sources */,
				3F88250C1E5E335000586B35 /* SwiftUnicodeTests.swift in Sources */,
				5D6610271BE98D880021E04F /* TestCase.swift in Sources */,
				3F558C8A22C29A03002F0F30 /* TestUtils.mm in Sources */,
				3F88250D1E5E335000586B35 /* ThreadSafeReferenceTests.swift in Sources */,
				5DBEC9B11F719A9D001233EC /* Util.swift in Sources */,
			);
			runOnlyForDeploymentPostprocessing = 0;
		};
		5DD7557E1BE056DE002800DA /* Sources */ = {
			isa = PBXSourcesBuildPhase;
			buildActionMask = 2147483647;
			files = (
				3F73BC981E3A879E00FE80B6 /* NSError+RLMSync.m in Sources */,
				5DD755831BE056DE002800DA /* RLMAccessor.mm in Sources */,
				5DD755841BE056DE002800DA /* RLMAnalytics.mm in Sources */,
				3F275EC22433AB3E00161E7F /* RLMAPIKeyAuth.mm in Sources */,
				4993220F24129DCE00A0EC8E /* RLMApp.mm in Sources */,
				5DD755851BE056DE002800DA /* RLMArray.mm in Sources */,
				49DF0AA42463286800F7E0B8 /* RLMBSON.mm in Sources */,
				3F9863BC1D36876B00641C98 /* RLMClassInfo.mm in Sources */,
				3FBEF67C1C63D66400F6935B /* RLMCollection.mm in Sources */,
				5DD755871BE056DE002800DA /* RLMConstants.m in Sources */,
				4993220D24129DCE00A0EC8E /* RLMCredentials.mm in Sources */,
				3F4F3AD623F71C790048DB43 /* RLMDecimal128.mm in Sources */,
				0C3BD4B425C1BDF1007CFDD3 /* RLMDictionary.mm in Sources */,
				CF6E048C242A4B7100DB7F14 /* RLMEmailPasswordAuth.mm in Sources */,
				3FC3F915241808B400E27322 /* RLMEmbeddedObject.mm in Sources */,
				CF76F7FE24816AAB00890DD2 /* RLMFindOneAndModifyOptions.mm in Sources */,
				CF76F7E824816AAB00890DD2 /* RLMFindOptions.mm in Sources */,
				5DD755861BE056DE002800DA /* RLMManagedArray.mm in Sources */,
				0C7CA7C425C311DA0098A636 /* RLMManagedDictionary.mm in Sources */,
				CFD8D13325BB0B900037FE4D /* RLMManagedSet.mm in Sources */,
				5DD755891BE056DE002800DA /* RLMMigration.mm in Sources */,
				CF76F7F224816AAB00890DD2 /* RLMMongoClient.mm in Sources */,
				CF76F7EA24816AAB00890DD2 /* RLMMongoCollection.mm in Sources */,
				4993221724129E6600A0EC8E /* RLMNetworkTransport.mm in Sources */,
				5DD7558A1BE056DE002800DA /* RLMObject.mm in Sources */,
				5DD7558B1BE056DE002800DA /* RLMObjectBase.mm in Sources */,
				3F4F3ADC23F71C790048DB43 /* RLMObjectId.mm in Sources */,
				5DD7558C1BE056DE002800DA /* RLMObjectSchema.mm in Sources */,
				5DD7558D1BE056DE002800DA /* RLMObjectStore.mm in Sources */,
				5DD7558E1BE056DE002800DA /* RLMObservation.mm in Sources */,
				5D3E1A301C1FD1CF002913BA /* RLMPredicateUtil.mm in Sources */,
				5DD755901BE056DE002800DA /* RLMProperty.mm in Sources */,
				CF6E048A242A4B6D00DB7F14 /* RLMProviderClient.mm in Sources */,
				6807E64D2487F7220096066F /* RLMPushClient.mm in Sources */,
				5DD755911BE056DE002800DA /* RLMQueryUtil.mm in Sources */,
				1AD397D11F72FFCC002AA897 /* RLMRealm+Sync.mm in Sources */,
				5DD755921BE056DE002800DA /* RLMRealm.mm in Sources */,
				1AFEF8411D52CD8D00495005 /* RLMRealmConfiguration+Sync.mm in Sources */,
				5DD755931BE056DE002800DA /* RLMRealmConfiguration.mm in Sources */,
				5DD755941BE056DE002800DA /* RLMRealmUtil.mm in Sources */,
				5DD755951BE056DE002800DA /* RLMResults.mm in Sources */,
				5DD755961BE056DE002800DA /* RLMSchema.mm in Sources */,
				CF986D2125AE3B090039D287 /* RLMSet.mm in Sources */,
				5DD755881BE056DE002800DA /* RLMSwiftCollectionBase.mm in Sources */,
				5DD755971BE056DE002800DA /* RLMSwiftSupport.m in Sources */,
				3F1D903F265C073100593ABA /* RLMSwiftValueStorage.mm in Sources */,
				1A0512721D873F3300806AEC /* RLMSyncConfiguration.mm in Sources */,
				1A90FCBB1D3D37F50086A57F /* RLMSyncManager.mm in Sources */,
				1A7003081D5270C400FD9EE3 /* RLMSyncSession.mm in Sources */,
				1A7003091D5270C700FD9EE3 /* RLMSyncUtil.mm in Sources */,
				3F67DB411E26D6AD0024533D /* RLMThreadSafeReference.mm in Sources */,
				5DD755981BE056DE002800DA /* RLMUpdateChecker.mm in Sources */,
				CF76F7DE24816AAB00890DD2 /* RLMUpdateResult.mm in Sources */,
				17051FCE1D93DA0A00EF8E67 /* RLMUser.mm in Sources */,
				3F275EC32433B77C00161E7F /* RLMUserAPIKey.mm in Sources */,
				5DD755991BE056DE002800DA /* RLMUtil.mm in Sources */,
				0C5796A325643D7500744CAE /* RLMUUID.mm in Sources */,
				3F1D8D36265B071000593ABA /* RLMValue.mm in Sources */,
			);
			runOnlyForDeploymentPostprocessing = 0;
		};
		E8267FB91D90B79000E001C7 /* Sources */ = {
			isa = PBXSourcesBuildPhase;
			buildActionMask = 2147483647;
			files = (
				537130C824A9E417001FDBBC /* RealmServer.swift in Sources */,
				5346E7322487AC9D00595C68 /* RLMBSONTests.mm in Sources */,
				CF08757D260B98E100B9BE60 /* RLMCollectionSyncTests.mm in Sources */,
				3F558C9422C29A03002F0F30 /* RLMMultiProcessTestCase.m in Sources */,
				AC7D182D261F2F560080E1D2 /* RLMObjectServerPartitionTests.mm in Sources */,
				E8267FF11D90B8E700E001C7 /* RLMObjectServerTests.mm in Sources */,
				1AA5AE9C1D98A68E00ED8C27 /* RLMSyncTestCase.mm in Sources */,
				3F558C9022C29A03002F0F30 /* RLMTestCase.m in Sources */,
				3F73BC921E3A877300FE80B6 /* RLMTestUtils.m in Sources */,
				1A1536481DB0408A00C0EC93 /* RLMUser+ObjectServerTests.mm in Sources */,
				CF330BBE24E57D5F00F07EE2 /* RLMWatchTestUtility.m in Sources */,
				CF087567260B98CF00B9BE60 /* SwiftCollectionSyncTests.swift in Sources */,
				AC7D182E261F2F560080E1D2 /* SwiftObjectServerPartitionTests.swift in Sources */,
				1AA5AEA11D98C99800ED8C27 /* SwiftObjectServerTests.swift in Sources */,
				1AA5AE981D989BE400ED8C27 /* SwiftSyncTestCase.swift in Sources */,
				3F558C8822C29A03002F0F30 /* TestUtils.mm in Sources */,
				532E916F24AA533A003FD9DB /* TimeoutProxyServer.swift in Sources */,
				CFB674A324EEE9CB00FBF0B8 /* WatchTestUtility.swift in Sources */,
			);
			runOnlyForDeploymentPostprocessing = 0;
		};
		E856D1DB195614A400FB2FCF /* Sources */ = {
			isa = PBXSourcesBuildPhase;
			buildActionMask = 2147483647;
			files = (
				E856D214195615A900FB2FCF /* ArrayPropertyTests.m in Sources */,
				3F7556761BE95A0D0058BC7E /* AsyncTests.mm in Sources */,
				E8DA16F91E81210D0055141C /* CompactionTests.m in Sources */,
				CFFECBAE250667B20010F585 /* Decimal128Tests.m in Sources */,
				CF052EFC25DEB671008EEF86 /* DictionaryPropertyTests.m in Sources */,
				E856D216195615A900FB2FCF /* DynamicTests.m in Sources */,
				021A88331AAFB5C900EEAC84 /* EncryptionTests.mm in Sources */,
				E856D217195615A900FB2FCF /* EnumeratorTests.m in Sources */,
				3F1F47831B9656B900CD99A3 /* KVOTests.mm in Sources */,
				5D432B8E1CC0713F00A610A9 /* LinkingObjectsTests.mm in Sources */,
				E856D218195615A900FB2FCF /* LinkTests.m in Sources */,
				0207AB88195DFA15007EFB12 /* MigrationTests.mm in Sources */,
				3F2E66651CA0BA12004761D5 /* NotificationTests.m in Sources */,
				3FEB38401E70AC8800F22712 /* ObjectCreationTests.mm in Sources */,
				CFFECBB1250690EA0010F585 /* ObjectIdTests.m in Sources */,
				E856D21A195615A900FB2FCF /* ObjectInterfaceTests.m in Sources */,
				021A88371AAFB5CE00EEAC84 /* ObjectSchemaTests.m in Sources */,
				E856D21B195615A900FB2FCF /* ObjectTests.m in Sources */,
				5D6156FB1BE08E7E00A4BD3F /* PerformanceTests.m in Sources */,
				5D03FB201E0DAFBA007D53EA /* PredicateUtilTests.mm in Sources */,
				3F572C961F2BDAB100F6C9AB /* PrimitiveArrayPropertyTests.m in Sources */,
				0C86B33A25E15B6000775FED /* PrimitiveDictionaryPropertyTests.m in Sources */,
				CF986D3225AE3BD40039D287 /* PrimitiveSetPropertyTests.m in Sources */,
				02AFB4641A80343600E11938 /* PropertyTests.m in Sources */,
				E856D21D195615A900FB2FCF /* QueryTests.m in Sources */,
				C042A48E1B7522A900771ED2 /* RealmConfigurationTests.mm in Sources */,
				E856D21E195615A900FB2FCF /* RealmTests.mm in Sources */,
				02AFB4681A80343600E11938 /* ResultsTests.m in Sources */,
				3FE5819622C2CCA700BA10E7 /* RLMMultiProcessTestCase.m in Sources */,
				3FDE338D19C39A87003B7DBA /* RLMSupport.swift in Sources */,
				3F558C9122C29A03002F0F30 /* RLMTestCase.m in Sources */,
				3F4657371F27F2EF00456B07 /* RLMTestCaseUtils.swift in Sources */,
				3F558C8D22C29A03002F0F30 /* RLMTestObjects.m in Sources */,
				0207AB8A195DFA15007EFB12 /* SchemaTests.mm in Sources */,
				CF986D3425AE3BD40039D287 /* SetPropertyTests.m in Sources */,
				3F8DCA7619930FCB0008BD7F /* SwiftArrayPropertyTests.swift in Sources */,
				3F8DCA7719930FCB0008BD7F /* SwiftArrayTests.swift in Sources */,
				3F8DCA7819930FCB0008BD7F /* SwiftDynamicTests.swift in Sources */,
				3F8DCA7919930FCB0008BD7F /* SwiftLinkTests.swift in Sources */,
				3F8DCA7B19930FCB0008BD7F /* SwiftObjectInterfaceTests.swift in Sources */,
				3F8DCA7C19930FCB0008BD7F /* SwiftPropertyTypeTest.swift in Sources */,
				3F8DCA7D19930FCB0008BD7F /* SwiftRealmTests.swift in Sources */,
				0C9758C0264974660097B48D /* SwiftRLMDictionaryTests.swift in Sources */,
				CF986D6625AE3C540039D287 /* SwiftSetPropertyTests.swift in Sources */,
				CF986D8325AE3C590039D287 /* SwiftSetTests.swift in Sources */,
				3F8DCA7519930FCB0008BD7F /* SwiftTestObjects.swift in Sources */,
				3F8DCA7E19930FCB0008BD7F /* SwiftUnicodeTests.swift in Sources */,
				3F558C8922C29A03002F0F30 /* TestUtils.mm in Sources */,
				3F572C951F2BDAAC00F6C9AB /* ThreadSafeReferenceTests.m in Sources */,
				E856D213195615A900FB2FCF /* TransactionTests.m in Sources */,
				E8917599197A1B350068ACC6 /* UnicodeTests.m in Sources */,
				C0CDC0831B38DABB00C5716D /* UtilTests.mm in Sources */,
			);
			runOnlyForDeploymentPostprocessing = 0;
		};
		E8D89B9F1955FC6D00CF2B9A /* Sources */ = {
			isa = PBXSourcesBuildPhase;
			buildActionMask = 2147483647;
			files = (
				E81A1FD51955FE0100FDED82 /* ArrayPropertyTests.m in Sources */,
				3F7556751BE95A0C0058BC7E /* AsyncTests.mm in Sources */,
				E8DA16F81E81210D0055141C /* CompactionTests.m in Sources */,
				CFFECBAD250667B20010F585 /* Decimal128Tests.m in Sources */,
				CF052EFB25DEB671008EEF86 /* DictionaryPropertyTests.m in Sources */,
				02E334C31A5F41C7009F8810 /* DynamicTests.m in Sources */,
				021A88321AAFB5C800EEAC84 /* EncryptionTests.mm in Sources */,
				E81A1FDB1955FE0100FDED82 /* EnumeratorTests.m in Sources */,
				027A4D2C1AB1012500AA46F9 /* InterprocessTests.m in Sources */,
				3F1F47821B9612B300CD99A3 /* KVOTests.mm in Sources */,
				5D432B8D1CC0713F00A610A9 /* LinkingObjectsTests.mm in Sources */,
				E81A1FDD1955FE0100FDED82 /* LinkTests.m in Sources */,
				0207AB87195DFA15007EFB12 /* MigrationTests.mm in Sources */,
				3F2E66641CA0BA11004761D5 /* NotificationTests.m in Sources */,
				3FEB383F1E70AC8800F22712 /* ObjectCreationTests.mm in Sources */,
				CFFECBB0250690EA0010F585 /* ObjectIdTests.m in Sources */,
				E81A1FE11955FE0100FDED82 /* ObjectInterfaceTests.m in Sources */,
				021A88361AAFB5CD00EEAC84 /* ObjectSchemaTests.m in Sources */,
				E81A1FE31955FE0100FDED82 /* ObjectTests.m in Sources */,
				5D03FB1F1E0DAFBA007D53EA /* PredicateUtilTests.mm in Sources */,
				3F572C971F2BDAB100F6C9AB /* PrimitiveArrayPropertyTests.m in Sources */,
				0C86B33925E15B6000775FED /* PrimitiveDictionaryPropertyTests.m in Sources */,
				3F1D8DCB265B077800593ABA /* PrimitiveRLMValuePropertyTests.m in Sources */,
				CF986D3125AE3BD40039D287 /* PrimitiveSetPropertyTests.m in Sources */,
				02AFB4631A80343600E11938 /* PropertyTests.m in Sources */,
				E81A1FE71955FE0100FDED82 /* QueryTests.m in Sources */,
				C042A48D1B7522A900771ED2 /* RealmConfigurationTests.mm in Sources */,
				E81A1FEB1955FE0100FDED82 /* RealmTests.mm in Sources */,
				02AFB4671A80343600E11938 /* ResultsTests.m in Sources */,
				3F558C9322C29A03002F0F30 /* RLMMultiProcessTestCase.m in Sources */,
				3FDCFEB619F6A8D3005E414A /* RLMSupport.swift in Sources */,
				3F558C8F22C29A03002F0F30 /* RLMTestCase.m in Sources */,
				297FBEFB1C19F696009D1118 /* RLMTestCaseUtils.swift in Sources */,
				3F558C8B22C29A03002F0F30 /* RLMTestObjects.m in Sources */,
				3F1D8DFF265B078200593ABA /* RLMValueTests.m in Sources */,
				0207AB89195DFA15007EFB12 /* SchemaTests.mm in Sources */,
				CF986D3325AE3BD40039D287 /* SetPropertyTests.m in Sources */,
				3FB4FA1819F5D2740020D53B /* SwiftArrayPropertyTests.swift in Sources */,
				3FB4FA1919F5D2740020D53B /* SwiftArrayTests.swift in Sources */,
				3FB4FA1A19F5D2740020D53B /* SwiftDynamicTests.swift in Sources */,
				3FB4FA1B19F5D2740020D53B /* SwiftLinkTests.swift in Sources */,
				3FB4FA1D19F5D2740020D53B /* SwiftObjectInterfaceTests.swift in Sources */,
				3FB4FA1E19F5D2740020D53B /* SwiftPropertyTypeTest.swift in Sources */,
				3FB4FA1F19F5D2740020D53B /* SwiftRealmTests.swift in Sources */,
				0C9758BF264974660097B48D /* SwiftRLMDictionaryTests.swift in Sources */,
				3FEC4A3F1BBB18D400F009C3 /* SwiftSchemaTests.swift in Sources */,
				CF986D7025AE3C550039D287 /* SwiftSetPropertyTests.swift in Sources */,
				CF986D8425AE3C5A0039D287 /* SwiftSetTests.swift in Sources */,
				3FB4FA1719F5D2740020D53B /* SwiftTestObjects.swift in Sources */,
				3FB4FA2019F5D2740020D53B /* SwiftUnicodeTests.swift in Sources */,
				3F558C8722C29A03002F0F30 /* TestUtils.mm in Sources */,
				3F572C941F2BDAAB00F6C9AB /* ThreadSafeReferenceTests.m in Sources */,
				E81A20021955FE0100FDED82 /* TransactionTests.m in Sources */,
				E8917598197A1B350068ACC6 /* UnicodeTests.m in Sources */,
				C0CDC0821B38DABA00C5716D /* UtilTests.mm in Sources */,
			);
			runOnlyForDeploymentPostprocessing = 0;
		};
/* End PBXSourcesBuildPhase section */

/* Begin PBXTargetDependency section */
		3F9D917F2152D41A00474F09 /* PBXTargetDependency */ = {
			isa = PBXTargetDependency;
			target = 3F1A5E711992EB7400F45F4C /* TestHost */;
			targetProxy = 3F9D917E2152D41A00474F09 /* PBXContainerItemProxy */;
		};
		3F9D918A2152D47B00474F09 /* PBXTargetDependency */ = {
			isa = PBXTargetDependency;
			target = 3F9D91802152D42F00474F09 /* TestHost static */;
			targetProxy = 3F9D91892152D47B00474F09 /* PBXContainerItemProxy */;
		};
		3FC8BF35212B79F4001C2025 /* PBXTargetDependency */ = {
			isa = PBXTargetDependency;
			target = 3F1A5E711992EB7400F45F4C /* TestHost */;
			targetProxy = 3FC8BF34212B79F4001C2025 /* PBXContainerItemProxy */;
		};
		49E57A1C245C5B0E004AF428 /* PBXTargetDependency */ = {
			isa = PBXTargetDependency;
			target = 49E57A16245C3F31004AF428 /* Download BaaS */;
			targetProxy = 49E57A1B245C5B0E004AF428 /* PBXContainerItemProxy */;
		};
		534DF4D025B86F3A00655AE2 /* PBXTargetDependency */ = {
			isa = PBXTargetDependency;
			target = 53124AB725B71AF600771CE4 /* SwiftUITestHost */;
			targetProxy = 534DF4CF25B86F3A00655AE2 /* PBXContainerItemProxy */;
		};
		537689AC24A7DD060008E57B /* PBXTargetDependency */ = {
			isa = PBXTargetDependency;
			target = 5D660FCB1BE98C560021E04F /* RealmSwift */;
			targetProxy = 537689AB24A7DD060008E57B /* PBXContainerItemProxy */;
		};
		53BBF08D25B7436F00D225AD /* PBXTargetDependency */ = {
			isa = PBXTargetDependency;
			target = 5D660FCB1BE98C560021E04F /* RealmSwift */;
			targetProxy = 53BBF08C25B7436F00D225AD /* PBXContainerItemProxy */;
		};
		5D6157021BE0A3A100A4BD3F /* PBXTargetDependency */ = {
			isa = PBXTargetDependency;
			target = 3F1A5E711992EB7400F45F4C /* TestHost */;
			targetProxy = 5D6157011BE0A3A100A4BD3F /* PBXContainerItemProxy */;
		};
		5D660FDF1BE98C7C0021E04F /* PBXTargetDependency */ = {
			isa = PBXTargetDependency;
			target = 5D660FCB1BE98C560021E04F /* RealmSwift */;
			targetProxy = 5D660FDE1BE98C7C0021E04F /* PBXContainerItemProxy */;
		};
		5D66102C1BE98DF60021E04F /* PBXTargetDependency */ = {
			isa = PBXTargetDependency;
			target = 5D659E7D1BE04556006515A0 /* Realm */;
			targetProxy = 5D66102B1BE98DF60021E04F /* PBXContainerItemProxy */;
		};
		5DD755D21BE05828002800DA /* PBXTargetDependency */ = {
			isa = PBXTargetDependency;
			target = 5D659E7D1BE04556006515A0 /* Realm */;
			targetProxy = 5DD755D11BE05828002800DA /* PBXContainerItemProxy */;
		};
		5DD755D41BE0582A002800DA /* PBXTargetDependency */ = {
			isa = PBXTargetDependency;
			target = 5DD7557B1BE056DE002800DA /* Realm iOS static */;
			targetProxy = 5DD755D31BE0582A002800DA /* PBXContainerItemProxy */;
		};
		E8267FB41D90B79000E001C7 /* PBXTargetDependency */ = {
			isa = PBXTargetDependency;
			target = 5D659E7D1BE04556006515A0 /* Realm */;
			targetProxy = E8267FB51D90B79000E001C7 /* PBXContainerItemProxy */;
		};
		E8267FB61D90B79000E001C7 /* PBXTargetDependency */ = {
			isa = PBXTargetDependency;
			target = 3F1A5E711992EB7400F45F4C /* TestHost */;
			targetProxy = E8267FB71D90B79000E001C7 /* PBXContainerItemProxy */;
		};
/* End PBXTargetDependency section */

/* Begin XCBuildConfiguration section */
		3F1A5E8F1992EB7400F45F4C /* Debug */ = {
			isa = XCBuildConfiguration;
			baseConfigurationReference = 5D6156F71BE07B6B00A4BD3F /* TestHost.xcconfig */;
			buildSettings = {
				CODE_SIGN_IDENTITY = "";
				SUPPORTS_MACCATALYST = YES;
			};
			name = Debug;
		};
		3F1A5E901992EB7400F45F4C /* Release */ = {
			isa = XCBuildConfiguration;
			baseConfigurationReference = 5D6156F71BE07B6B00A4BD3F /* TestHost.xcconfig */;
			buildSettings = {
				CODE_SIGN_IDENTITY = "";
				SUPPORTS_MACCATALYST = YES;
			};
			name = Release;
		};
		3F9D91852152D42F00474F09 /* Debug */ = {
			isa = XCBuildConfiguration;
			baseConfigurationReference = 3F35027722C43C5200FDC1E5 /* TestHost-static.xcconfig */;
			buildSettings = {
				CODE_SIGN_IDENTITY = "Mac Developer";
				CODE_SIGN_STYLE = Automatic;
				DEVELOPMENT_TEAM = QX5CR2FTN2;
				PROVISIONING_PROFILE_SPECIFIER = "";
				SUPPORTED_PLATFORMS = "iphonesimulator iphoneos";
			};
			name = Debug;
		};
		3F9D91862152D42F00474F09 /* Release */ = {
			isa = XCBuildConfiguration;
			baseConfigurationReference = 3F35027722C43C5200FDC1E5 /* TestHost-static.xcconfig */;
			buildSettings = {
				CODE_SIGN_IDENTITY = "Mac Developer";
				CODE_SIGN_STYLE = Automatic;
				DEVELOPMENT_TEAM = QX5CR2FTN2;
				PROVISIONING_PROFILE_SPECIFIER = "";
				SUPPORTED_PLATFORMS = "iphonesimulator iphoneos";
			};
			name = Release;
		};
		49E57A18245C3F31004AF428 /* Debug */ = {
			isa = XCBuildConfiguration;
			buildSettings = {
				CODE_SIGN_STYLE = Automatic;
				DEVELOPMENT_TEAM = 2Z8M9MTEVV;
				PRODUCT_NAME = "$(TARGET_NAME)";
			};
			name = Debug;
		};
		49E57A19245C3F31004AF428 /* Release */ = {
			isa = XCBuildConfiguration;
			buildSettings = {
				CODE_SIGN_STYLE = Automatic;
				DEVELOPMENT_TEAM = 2Z8M9MTEVV;
				PRODUCT_NAME = "$(TARGET_NAME)";
			};
			name = Release;
		};
		53124ADC25B71AF700771CE4 /* Debug */ = {
			isa = XCBuildConfiguration;
			baseConfigurationReference = 53124A4F25B714EC00771CE4 /* SwiftUITestHost.xcconfig */;
			buildSettings = {
				CODE_SIGN_IDENTITY = "";
				SUPPORTS_MACCATALYST = YES;
			};
			name = Debug;
		};
		53124ADD25B71AF700771CE4 /* Release */ = {
			isa = XCBuildConfiguration;
			baseConfigurationReference = 53124A4F25B714EC00771CE4 /* SwiftUITestHost.xcconfig */;
			buildSettings = {
				CODE_SIGN_IDENTITY = "";
				SUPPORTS_MACCATALYST = YES;
			};
			name = Release;
		};
		53124AE225B71AF700771CE4 /* Debug */ = {
			isa = XCBuildConfiguration;
			baseConfigurationReference = 53626A8C25D3172000D9515D /* SwiftUITestHostTests.xcconfig */;
			buildSettings = {
				CODE_SIGN_STYLE = Automatic;
			};
			name = Debug;
		};
		53124AE325B71AF700771CE4 /* Release */ = {
			isa = XCBuildConfiguration;
			baseConfigurationReference = 53626A8C25D3172000D9515D /* SwiftUITestHostTests.xcconfig */;
			buildSettings = {
				CODE_SIGN_STYLE = Automatic;
			};
			name = Release;
		};
		5D659ED71BE04556006515A0 /* Debug */ = {
			isa = XCBuildConfiguration;
			baseConfigurationReference = 5D659E761BE03E0D006515A0 /* Realm.xcconfig */;
			buildSettings = {
			};
			name = Debug;
		};
		5D659ED81BE04556006515A0 /* Release */ = {
			isa = XCBuildConfiguration;
			baseConfigurationReference = 5D659E761BE03E0D006515A0 /* Realm.xcconfig */;
			buildSettings = {
			};
			name = Release;
		};
		5D660FD21BE98C560021E04F /* Debug */ = {
			isa = XCBuildConfiguration;
			baseConfigurationReference = 5D660FBD1BE98BEF0021E04F /* RealmSwift.xcconfig */;
			buildSettings = {
			};
			name = Debug;
		};
		5D660FD31BE98C560021E04F /* Release */ = {
			isa = XCBuildConfiguration;
			baseConfigurationReference = 5D660FBD1BE98BEF0021E04F /* RealmSwift.xcconfig */;
			buildSettings = {
			};
			name = Release;
		};
		5D660FE11BE98C7C0021E04F /* Debug */ = {
			isa = XCBuildConfiguration;
			baseConfigurationReference = 5D660FC01BE98BEF0021E04F /* Tests.xcconfig */;
			buildSettings = {
				ALWAYS_EMBED_SWIFT_STANDARD_LIBRARIES = YES;
				LD_RUNPATH_SEARCH_PATHS = (
					"$(inherited)",
					"@executable_path/Frameworks",
					"@loader_path/Frameworks",
				);
				OTHER_SWIFT_FLAGS = "-D BUILDING_REALM_SWIFT_TESTS -D DEBUG";
			};
			name = Debug;
		};
		5D660FE21BE98C7C0021E04F /* Release */ = {
			isa = XCBuildConfiguration;
			baseConfigurationReference = 5D660FC01BE98BEF0021E04F /* Tests.xcconfig */;
			buildSettings = {
				ALWAYS_EMBED_SWIFT_STANDARD_LIBRARIES = YES;
				LD_RUNPATH_SEARCH_PATHS = (
					"$(inherited)",
					"@executable_path/Frameworks",
					"@loader_path/Frameworks",
				);
				OTHER_SWIFT_FLAGS = "-D BUILDING_REALM_SWIFT_TESTS";
			};
			name = Release;
		};
		5DD755CD1BE056DE002800DA /* Debug */ = {
			isa = XCBuildConfiguration;
			baseConfigurationReference = 5D659E741BE03E0D006515A0 /* Realm iOS static.xcconfig */;
			buildSettings = {
				CLANG_ENABLE_MODULE_DEBUGGING = NO;
			};
			name = Debug;
		};
		5DD755CE1BE056DE002800DA /* Release */ = {
			isa = XCBuildConfiguration;
			baseConfigurationReference = 5D659E741BE03E0D006515A0 /* Realm iOS static.xcconfig */;
			buildSettings = {
				CLANG_ENABLE_MODULE_DEBUGGING = NO;
			};
			name = Release;
		};
		E8267FEB1D90B79000E001C7 /* Debug */ = {
			isa = XCBuildConfiguration;
			baseConfigurationReference = 3FB56E7E250D457A00A6216B /* ObjectServerTests.xcconfig */;
			buildSettings = {
				COPY_PHASE_STRIP = NO;
				INFOPLIST_FILE = "Realm/ObjectServerTests/ObjectServerTests-Info.plist";
				PRODUCT_NAME = "$(TARGET_NAME)";
				SWIFT_OBJC_BRIDGING_HEADER = "Realm/ObjectServerTests/Object-Server-Tests-Bridging-Header.h";
			};
			name = Debug;
		};
		E8267FEC1D90B79000E001C7 /* Release */ = {
			isa = XCBuildConfiguration;
			baseConfigurationReference = 3FB56E7E250D457A00A6216B /* ObjectServerTests.xcconfig */;
			buildSettings = {
				COPY_PHASE_STRIP = NO;
				INFOPLIST_FILE = "Realm/ObjectServerTests/ObjectServerTests-Info.plist";
				PRODUCT_NAME = "$(TARGET_NAME)";
				SWIFT_OBJC_BRIDGING_HEADER = "Realm/ObjectServerTests/Object-Server-Tests-Bridging-Header.h";
			};
			name = Release;
		};
		E83EAC7A1BED3D880085CCD2 /* Debug */ = {
			isa = XCBuildConfiguration;
			buildSettings = {
				PRODUCT_NAME = "$(TARGET_NAME)";
			};
			name = Debug;
		};
		E83EAC7B1BED3D880085CCD2 /* Release */ = {
			isa = XCBuildConfiguration;
			buildSettings = {
				PRODUCT_NAME = "$(TARGET_NAME)";
			};
			name = Release;
		};
		E856D1EC195614A400FB2FCF /* Debug */ = {
			isa = XCBuildConfiguration;
			baseConfigurationReference = 5DD755E31BE05EA1002800DA /* Tests iOS static.xcconfig */;
			buildSettings = {
				OTHER_LDFLAGS = "-ObjC";
				PRODUCT_MODULE_NAME = Tests;
				PRODUCT_NAME = "$(TARGET_NAME)";
				SUPPORTED_PLATFORMS = "iphonesimulator iphoneos";
			};
			name = Debug;
		};
		E856D1ED195614A400FB2FCF /* Release */ = {
			isa = XCBuildConfiguration;
			baseConfigurationReference = 5DD755E31BE05EA1002800DA /* Tests iOS static.xcconfig */;
			buildSettings = {
				OTHER_LDFLAGS = "-ObjC";
				PRODUCT_MODULE_NAME = Tests;
				PRODUCT_NAME = "$(TARGET_NAME)";
				SUPPORTED_PLATFORMS = "iphonesimulator iphoneos";
			};
			name = Release;
		};
		E8D89BAC1955FC6D00CF2B9A /* Debug */ = {
			isa = XCBuildConfiguration;
			baseConfigurationReference = 5D659E6E1BE0398E006515A0 /* Debug.xcconfig */;
			buildSettings = {
			};
			name = Debug;
		};
		E8D89BAD1955FC6D00CF2B9A /* Release */ = {
			isa = XCBuildConfiguration;
			baseConfigurationReference = 5D659E6F1BE0398E006515A0 /* Release.xcconfig */;
			buildSettings = {
			};
			name = Release;
		};
		E8D89BB21955FC6D00CF2B9A /* Debug */ = {
			isa = XCBuildConfiguration;
			baseConfigurationReference = 5DD755E01BE05C19002800DA /* Tests.xcconfig */;
			buildSettings = {
				PRODUCT_NAME = "$(TARGET_NAME)";
			};
			name = Debug;
		};
		E8D89BB31955FC6D00CF2B9A /* Release */ = {
			isa = XCBuildConfiguration;
			baseConfigurationReference = 5DD755E01BE05C19002800DA /* Tests.xcconfig */;
			buildSettings = {
				PRODUCT_NAME = "$(TARGET_NAME)";
			};
			name = Release;
		};
/* End XCBuildConfiguration section */

/* Begin XCConfigurationList section */
		3F1A5E931992EB7400F45F4C /* Build configuration list for PBXNativeTarget "TestHost" */ = {
			isa = XCConfigurationList;
			buildConfigurations = (
				3F1A5E8F1992EB7400F45F4C /* Debug */,
				3F1A5E901992EB7400F45F4C /* Release */,
			);
			defaultConfigurationIsVisible = 0;
			defaultConfigurationName = Release;
		};
		3F9D91842152D42F00474F09 /* Build configuration list for PBXNativeTarget "TestHost static" */ = {
			isa = XCConfigurationList;
			buildConfigurations = (
				3F9D91852152D42F00474F09 /* Debug */,
				3F9D91862152D42F00474F09 /* Release */,
			);
			defaultConfigurationIsVisible = 0;
			defaultConfigurationName = Release;
		};
		49E57A17245C3F31004AF428 /* Build configuration list for PBXAggregateTarget "Download BaaS" */ = {
			isa = XCConfigurationList;
			buildConfigurations = (
				49E57A18245C3F31004AF428 /* Debug */,
				49E57A19245C3F31004AF428 /* Release */,
			);
			defaultConfigurationIsVisible = 0;
			defaultConfigurationName = Release;
		};
		53124ADB25B71AF700771CE4 /* Build configuration list for PBXNativeTarget "SwiftUITestHost" */ = {
			isa = XCConfigurationList;
			buildConfigurations = (
				53124ADC25B71AF700771CE4 /* Debug */,
				53124ADD25B71AF700771CE4 /* Release */,
			);
			defaultConfigurationIsVisible = 0;
			defaultConfigurationName = Release;
		};
		53124AE125B71AF700771CE4 /* Build configuration list for PBXNativeTarget "SwiftUITestHostUITests" */ = {
			isa = XCConfigurationList;
			buildConfigurations = (
				53124AE225B71AF700771CE4 /* Debug */,
				53124AE325B71AF700771CE4 /* Release */,
			);
			defaultConfigurationIsVisible = 0;
			defaultConfigurationName = Release;
		};
		5D659ED61BE04556006515A0 /* Build configuration list for PBXNativeTarget "Realm" */ = {
			isa = XCConfigurationList;
			buildConfigurations = (
				5D659ED71BE04556006515A0 /* Debug */,
				5D659ED81BE04556006515A0 /* Release */,
			);
			defaultConfigurationIsVisible = 0;
			defaultConfigurationName = Release;
		};
		5D660FD11BE98C560021E04F /* Build configuration list for PBXNativeTarget "RealmSwift" */ = {
			isa = XCConfigurationList;
			buildConfigurations = (
				5D660FD21BE98C560021E04F /* Debug */,
				5D660FD31BE98C560021E04F /* Release */,
			);
			defaultConfigurationIsVisible = 0;
			defaultConfigurationName = Release;
		};
		5D660FE01BE98C7C0021E04F /* Build configuration list for PBXNativeTarget "RealmSwift Tests" */ = {
			isa = XCConfigurationList;
			buildConfigurations = (
				5D660FE11BE98C7C0021E04F /* Debug */,
				5D660FE21BE98C7C0021E04F /* Release */,
			);
			defaultConfigurationIsVisible = 0;
			defaultConfigurationName = Release;
		};
		5DD755CC1BE056DE002800DA /* Build configuration list for PBXNativeTarget "Realm iOS static" */ = {
			isa = XCConfigurationList;
			buildConfigurations = (
				5DD755CD1BE056DE002800DA /* Debug */,
				5DD755CE1BE056DE002800DA /* Release */,
			);
			defaultConfigurationIsVisible = 0;
			defaultConfigurationName = Release;
		};
		E8267FEA1D90B79000E001C7 /* Build configuration list for PBXNativeTarget "ObjectServerTests" */ = {
			isa = XCConfigurationList;
			buildConfigurations = (
				E8267FEB1D90B79000E001C7 /* Debug */,
				E8267FEC1D90B79000E001C7 /* Release */,
			);
			defaultConfigurationIsVisible = 0;
			defaultConfigurationName = Release;
		};
		E83EAC7C1BED3D880085CCD2 /* Build configuration list for PBXAggregateTarget "SwiftLint" */ = {
			isa = XCConfigurationList;
			buildConfigurations = (
				E83EAC7A1BED3D880085CCD2 /* Debug */,
				E83EAC7B1BED3D880085CCD2 /* Release */,
			);
			defaultConfigurationIsVisible = 0;
			defaultConfigurationName = Release;
		};
		E856D1EB195614A400FB2FCF /* Build configuration list for PBXNativeTarget "iOS static tests" */ = {
			isa = XCConfigurationList;
			buildConfigurations = (
				E856D1EC195614A400FB2FCF /* Debug */,
				E856D1ED195614A400FB2FCF /* Release */,
			);
			defaultConfigurationIsVisible = 0;
			defaultConfigurationName = Release;
		};
		E8D89B921955FC6D00CF2B9A /* Build configuration list for PBXProject "Realm" */ = {
			isa = XCConfigurationList;
			buildConfigurations = (
				E8D89BAC1955FC6D00CF2B9A /* Debug */,
				E8D89BAD1955FC6D00CF2B9A /* Release */,
			);
			defaultConfigurationIsVisible = 0;
			defaultConfigurationName = Release;
		};
		E8D89BB11955FC6D00CF2B9A /* Build configuration list for PBXNativeTarget "Tests" */ = {
			isa = XCConfigurationList;
			buildConfigurations = (
				E8D89BB21955FC6D00CF2B9A /* Debug */,
				E8D89BB31955FC6D00CF2B9A /* Release */,
			);
			defaultConfigurationIsVisible = 0;
			defaultConfigurationName = Release;
		};
/* End XCConfigurationList section */
	};
	rootObject = E8D89B8F1955FC6D00CF2B9A /* Project object */;
}<|MERGE_RESOLUTION|>--- conflicted
+++ resolved
@@ -803,15 +803,6 @@
 		3F73BC941E3A878500FE80B6 /* NSError+RLMSync.m */ = {isa = PBXFileReference; fileEncoding = 4; lastKnownFileType = sourcecode.c.objc; path = "NSError+RLMSync.m"; sourceTree = "<group>"; };
 		3F7556731BE95A050058BC7E /* AsyncTests.mm */ = {isa = PBXFileReference; fileEncoding = 4; lastKnownFileType = sourcecode.cpp.objcpp; path = AsyncTests.mm; sourceTree = "<group>"; };
 		3F83E9A22630A14800FC9623 /* RLMSwiftProperty.h */ = {isa = PBXFileReference; fileEncoding = 4; lastKnownFileType = sourcecode.c.h; path = RLMSwiftProperty.h; sourceTree = "<group>"; };
-<<<<<<< HEAD
-		3F8C9D0E25CDC739003DA7F6 /* RealmXcode11.xctestplan */ = {isa = PBXFileReference; lastKnownFileType = text; path = RealmXcode11.xctestplan; sourceTree = "<group>"; };
-		3F8C9D0F25CDC971003DA7F6 /* RealmSwiftXcode11.xctestplan */ = {isa = PBXFileReference; lastKnownFileType = text; path = RealmSwiftXcode11.xctestplan; sourceTree = "<group>"; };
-		3F8C9D1025CDC98F003DA7F6 /* ObjectServerTests.xctestplan */ = {isa = PBXFileReference; lastKnownFileType = text; path = ObjectServerTests.xctestplan; sourceTree = "<group>"; };
-		3F8C9D1125CDC99D003DA7F6 /* ObjectServerTestsXcode11.xctestplan */ = {isa = PBXFileReference; lastKnownFileType = text; path = ObjectServerTestsXcode11.xctestplan; sourceTree = "<group>"; };
-		3F8C9D1225CDD301003DA7F6 /* RealmiOSstatic.xctestplan */ = {isa = PBXFileReference; lastKnownFileType = text; name = RealmiOSstatic.xctestplan; path = Configuration/RealmiOSstatic.xctestplan; sourceTree = "<group>"; };
-		3F8C9D1325CDD314003DA7F6 /* RealmiOSstaticXcode11.xctestplan */ = {isa = PBXFileReference; lastKnownFileType = text; name = RealmiOSstaticXcode11.xctestplan; path = Configuration/RealmiOSstaticXcode11.xctestplan; sourceTree = "<group>"; };
-=======
->>>>>>> aa88bbd7
 		3F9816292317763000C3543D /* libc++.tbd */ = {isa = PBXFileReference; lastKnownFileType = "sourcecode.text-based-dylib-definition"; name = "libc++.tbd"; path = "usr/lib/libc++.tbd"; sourceTree = SDKROOT; };
 		3F9863B91D36876B00641C98 /* RLMClassInfo.mm */ = {isa = PBXFileReference; fileEncoding = 4; lastKnownFileType = sourcecode.cpp.objcpp; path = RLMClassInfo.mm; sourceTree = "<group>"; };
 		3F9863BA1D36876B00641C98 /* RLMClassInfo.hpp */ = {isa = PBXFileReference; fileEncoding = 4; lastKnownFileType = sourcecode.cpp.h; path = RLMClassInfo.hpp; sourceTree = "<group>"; };
