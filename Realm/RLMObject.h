--- conflicted
+++ resolved
@@ -66,12 +66,7 @@
  
  ### Relationships
  
-<<<<<<< HEAD
  See our [Cocoa guide](http://realm.io/docs/cocoa/latest) for more details.
- 
-=======
- See our [iOS guide](http://realm.io/docs/ios/latest) for more details.
->>>>>>> 8b54143d
  */
 
 
