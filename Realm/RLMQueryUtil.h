--- conflicted
+++ resolved
@@ -34,10 +34,8 @@
 
 NSUInteger RLMValidatedColumnIndex(RLMObjectSchema *desc, NSString *columnName);
 
+
 // predicate exception
-<<<<<<< HEAD
-NSException *RLMPredicateException(NSString *name, NSString *reason);
-=======
 NSException *RLMPredicateException(NSString *name, NSString *reason);
 
 // This macro generates an NSPredicate from an NSString with optional format va_list
@@ -50,5 +48,4 @@
 } else if (IN_PREDICATE_FORMAT) {                           \
     NSString *reason = @"predicate must be an NSString with optional format va_list"; \
     [NSException exceptionWithName:@"RLMException" reason:reason userInfo:nil];       \
-}
->>>>>>> 4f42fba2
+}