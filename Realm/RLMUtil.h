--- conflicted
+++ resolved
@@ -41,7 +41,6 @@
     return RLMIsKindOfclass(class1, class2);
 }
 
-<<<<<<< HEAD
 inline NSString *rlmtype_to_string(RLMPropertyType type) {
     switch (type) {
         case RLMPropertyTypeNone:
@@ -69,8 +68,7 @@
     }
     return @"Unknown";
 }
-=======
+
 // Getter and Setter for RLMPropertyTypeAny properties
 id RLMGetAnyProperty(tightdb::Table &table, NSUInteger row_ndx, NSUInteger col_ndx);
-void RLMSetAnyProperty(tightdb::Table &table, NSUInteger row_ndx, NSUInteger col_ndx, id obj);
->>>>>>> b5a9fabe
+void RLMSetAnyProperty(tightdb::Table &table, NSUInteger row_ndx, NSUInteger col_ndx, id obj);