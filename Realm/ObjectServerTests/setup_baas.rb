#!/usr/bin/ruby

require 'net/http'
require 'fileutils'

MONGODB_VERSION='4.4.0-rc5'
GO_VERSION='1.14.2'
NODE_VERSION='8.11.2'
STITCH_VERSION='615f219fa62a0bb0b5f540475eed105a1775e7ab'

BASE_DIR = Dir.pwd
BUILD_DIR = "#{BASE_DIR}/build"
PID_FILE = "#{BUILD_DIR}/pid.txt"
STITCH_DIR = "#{BASE_DIR}/stitch"

MONGODB_URL="https://fastdl.mongodb.org/osx/mongodb-macos-x86_64-#{MONGODB_VERSION}.tgz"
TRANSPILER_TARGET='node8-macos'
SERVER_STITCH_LIB_URL="https://s3.amazonaws.com/mciuploads/mongodb-mongo-master/stitch-support/macos-debug/e791a2ea966bb302ff180dd4538d87c078e74747/stitch-support-4.3.2-721-ge791a2e-patch-5e2a6ad2a4cf473ae2e67b09.tgz"
MONGO_DIR="#{BUILD_DIR}/mongodb-macos-x86_64-#{MONGODB_VERSION}"

def setup_mongod
    if !Dir.exists?(MONGO_DIR)
        `cd #{BUILD_DIR} && curl --silent #{MONGODB_URL} | tar xz && mkdir #{MONGO_DIR}/db_files`
    end
end

def run_mongod
    puts "starting mongod..."
    puts `#{MONGO_DIR}/bin/mongod --quiet \
        --dbpath #{MONGO_DIR}/db_files \
        --port 26000 \
        --replSet test \
        --fork \
        --logpath #{MONGO_DIR}/mongod.log`
    puts "mongod starting"

    retries = 0
    begin
        Net::HTTP.get(URI('http://localhost:26000'))
    rescue => exception
        sleep(1)
        retries += 1
        if retries == 5
            abort('could not connect to mongod')
        end
    end
    puts `#{MONGO_DIR}/bin/mongo --port 26000 --eval 'rs.initiate()'`
    puts "mongod started"
end

def shutdown_mongod
    puts 'shutting down mongod'
    if Dir.exists?(MONGO_DIR)
        puts `#{MONGO_DIR}/bin/mongo --port 26000 admin --eval "db.adminCommand({replSetStepDown: 0, secondaryCatchUpPeriodSecs: 0, force: true})"`
        puts `#{MONGO_DIR}/bin/mongo --port 26000 admin --eval "db.shutdownServer({force: true})"`
    end
    puts 'mongod is down'
end

def setup_stitch
    puts "setting up stitch"
    exports = []

    if !Dir.exists?(STITCH_DIR)
        puts 'cloning stitch'
        `git clone git@github.com:10gen/stitch`
    end

    if File.exists?("#{STITCH_DIR}/.git")
        puts 'checking out stitch'
        `cd #{STITCH_DIR} && git pull && git checkout #{STITCH_VERSION}`
    end

    dylib_dir = "#{STITCH_DIR}/etc/dylib"
    if !Dir.exists?(dylib_dir)
        puts 'downloading mongodb dylibs'
        Dir.mkdir dylib_dir
        puts `curl -s "#{SERVER_STITCH_LIB_URL}" | tar xvfz - --strip-components=1 -C #{dylib_dir}`
    end

    update_doc_filepath = "#{STITCH_DIR}/update_doc"
    if !File.exists?(update_doc_filepath)
        puts "downloading update_doc"
        puts `cd #{STITCH_DIR} && curl --silent -O "https://s3.amazonaws.com/stitch-artifacts/stitch-mongo-libs/stitch_mongo_libs_osx_patch_cbcbfd8ebefcca439ff2e4d99b022aedb0d61041_59e2b7a5c9ec4432c400181c_17_10_15_01_19_33/update_doc"`
        puts `chmod +x #{update_doc_filepath}`
    end

    assisted_agg_filepath = "#{STITCH_DIR}/assisted_agg"
    if !File.exists?(assisted_agg_filepath)
        puts "downloading assisted_agg"
        puts `cd #{STITCH_DIR} && curl --silent -O "https://s3.amazonaws.com/stitch-artifacts/stitch-mongo-libs/stitch_mongo_libs_osx_patch_cbcbfd8ebefcca439ff2e4d99b022aedb0d61041_59e2b7ab2a60ed5647001827_17_10_15_01_19_39/assisted_agg"`
        puts `chmod +x #{assisted_agg_filepath}`
    end

    if `which node`.empty?
        puts "downloading node 🚀"
        `curl -O "https://nodejs.org/dist/v8.11.2/node-v$node_version-darwin-x64.tar.gz" | tar xvfz -C #{STITCH_DIR}/node-v8.11.2-darwin-x64.tar.gz`
        exports << "export PATH=\"#{STITCH_DIR}/node-v8.11.2-darwin-x64/bin/:$PATH\""
    end

    if `which yarn`.empty?
        `rm -rf "$HOME/.yarn"`
        `curl -o- -L https://yarnpkg.com/install.sh | bash`
        exports << "export PATH=\"$HOME/.yarn/bin:$HOME/.config/yarn/global/node_modules/.bin:$PATH\""
    end

    puts 'building transpiler'
<<<<<<< HEAD
    puts `export PATH=\"$HOME/.yarn/bin:$HOME/.config/yarn/global/node_modules/.bin:$PATH\" && cd #{STITCH_DIR}/etc/transpiler && yarn install && yarn run build -t "#{TRANSPILER_TARGET}"`
=======
    puts `export PATH=\"$HOME/.yarn/bin:$HOME/.config/yarn/global/node_modules/.bin:$PATH\" \
        && cd #{STITCH_DIR}/etc/transpiler && yarn install && yarn run build -t "#{TRANSPILER_TARGET}"`
>>>>>>> edafd3da

    if !Dir.exists?('go')
        puts 'downloading go'
        `curl --silent "https://dl.google.com/go/go#{GO_VERSION}.darwin-amd64.tar.gz" | tar xz`
    end

    exports << "export GOROOT=\"#{BASE_DIR}/go\""
    exports << "export PATH=\"$GOROOT/bin:$PATH\""

    exports << "export STITCH_PATH=\"#{BASE_DIR}/stitch\""
    exports << "export PATH=\"$PATH:$STITCH_PATH/etc/transpiler/bin\""
    exports << "export LD_LIBRARY_PATH=\"$STITCH_PATH/etc/dylib/lib\""

    puts 'running stitch'
    
    puts `#{exports.join(' && ')} && \
        cd #{STITCH_DIR} && \
        go run -exec "env LD_LIBRARY_PATH=$LD_LIBRARY_PATH" cmd/auth/user.go addUser \
            -domainID 000000000000000000000000 \
            -mongoURI mongodb://localhost:26000 \
            -salt 'DQOWene1723baqD!_@#' \
            -id "unique_user@domain.com" \
            -password "password"`

    puts 'user created'
end

def build_action
    puts 'building baas'
    begin
        FileUtils.mkdir_p BUILD_DIR
        setup_mongod
        run_mongod
        setup_stitch
    rescue => exception
        puts "error setting up: #{exception}"
    ensure
        shutdown_mongod
    end
end

def clean_action
    puts 'cleaning'
    shutdown_mongod
    `rm -rf #{MONGO_DIR}`
    `cd #{STITCH_DIR} && git rm -rf . && git clean -fxd`
end

if ARGV.length < 1
    build_action
end

case ARGV[0]
when "" 
    build_action
when "clean" 
    clean_action
end<|MERGE_RESOLUTION|>--- conflicted
+++ resolved
@@ -105,12 +105,8 @@
     end
 
     puts 'building transpiler'
-<<<<<<< HEAD
-    puts `export PATH=\"$HOME/.yarn/bin:$HOME/.config/yarn/global/node_modules/.bin:$PATH\" && cd #{STITCH_DIR}/etc/transpiler && yarn install && yarn run build -t "#{TRANSPILER_TARGET}"`
-=======
     puts `export PATH=\"$HOME/.yarn/bin:$HOME/.config/yarn/global/node_modules/.bin:$PATH\" \
         && cd #{STITCH_DIR}/etc/transpiler && yarn install && yarn run build -t "#{TRANSPILER_TARGET}"`
->>>>>>> edafd3da
 
     if !Dir.exists?('go')
         puts 'downloading go'
