--- conflicted
+++ resolved
@@ -95,7 +95,6 @@
 template<typename T>
 T get(__unsafe_unretained RLMObjectBase *const obj, NSUInteger index) {
     RLMVerifyAttached(obj);
-<<<<<<< HEAD
     auto& prop = getProperty(obj, index);
     if (obj.tracingModeEnabled) {
         if (obj.tracingKeyPaths == nil) {
@@ -105,14 +104,10 @@
         }
     }
     return obj->_row.get<T>(prop.column_key);
-=======
-    return obj->_row.get<T>(getProperty(obj, index).column_key);
->>>>>>> aa88bbd7
 }
 
 template<typename T>
 id getBoxed(__unsafe_unretained RLMObjectBase *const obj, NSUInteger index) {
-<<<<<<< HEAD
     if (obj.tracingModeEnabled) {
         RLMVerifyAttached(obj);
         auto& prop = getProperty(obj, index);
@@ -163,22 +158,6 @@
             [((NSMutableArray *)obj.tracingKeyPaths) addObject:@(prop.name.c_str())];
         }
     }
-    auto ret = get<realm::util::Optional<T>>(obj, key);
-    if (ret) {
-        *gotValue = true;
-    }
-    return ret.value_or(T{});
-=======
-    RLMVerifyAttached(obj);
-    auto& prop = getProperty(obj, index);
-    RLMAccessorContext ctx(obj, &prop);
-    auto value = obj->_row.get<T>(prop.column_key);
-    return isNull(value) ? nil : ctx.box(std::move(value));
->>>>>>> aa88bbd7
-}
-
-template<typename T>
-T getOptional(__unsafe_unretained RLMObjectBase *const obj, uint16_t key, bool *gotValue) {
     auto ret = get<realm::util::Optional<T>>(obj, key);
     if (ret) {
         *gotValue = true;
