//
//  enumerator.m
//  TightDB
//
// Demo code for short tutorial using Objective-C interface
//

#import "RLMTestCase.h"

#import <realm/objc/Realm.h>
<<<<<<< HEAD
#import <realm/objc/group.h>
#import <realm/objc/RLMPrivateTableMacrosFast.h>
=======
>>>>>>> 2fa1ab8f

REALM_TABLE_3(EnumPeopleTable,
              Name,  String,
              Age,   Int,
              Hired, Bool)

REALM_TABLE_FAST(EnumPeopleTable)

REALM_TABLE_2(EnumPeopleTable2,
              Hired, Bool,
              Age,   Int)

<<<<<<< HEAD
REALM_TABLE_FAST(EnumPeopleTable2)

@interface MACTestEnumerator: XCTestCase
=======
@interface MACTestEnumerator: RLMTestCase
>>>>>>> 2fa1ab8f
@end
@implementation MACTestEnumerator

- (void)testTutorial
{
    //------------------------------------------------------
    NSLog(@"--- Creating tables ---");
    //------------------------------------------------------
    
    [[self contextPersistedAtTestPath] writeUsingBlock:^(RLMRealm *realm) {
        // Create new table in realm
        EnumPeopleTable *people = [realm createTableWithName:@"employees" asTableClass:[EnumPeopleTable class]];
        
        // Add some rows
        [people addName:@"John" Age:20 Hired:YES];
        [people addName:@"Mary" Age:21 Hired:NO];
        [people addName:@"Lars" Age:21 Hired:YES];
        [people addName:@"Phil" Age:43 Hired:NO];
        [people addName:@"Anni" Age:54 Hired:YES];
    }];
    
    EnumPeopleTable *people = [[self realmPersistedAtTestPath] tableWithName:@"employees"
                                           asTableClass:[EnumPeopleTable class]];

    //------------------------------------------------------
    NSLog(@"--- Iterators ---");
    //------------------------------------------------------

    // 1: Iterate over table
    for (EnumPeopleTableRow *row in people) {
        NSLog(@"(Enum)%@ is %lld years old.", row.Name, row.Age);
    }

    // Do a query, and get all matches as TableView
    EnumPeopleTableView *res = [[[[people where].Hired columnIsEqualTo:YES].Age columnIsBetween:20 :30] findAll];
    NSLog(@"View count: %zu", res.rowCount);
    // 2: Iterate over the resulting TableView
    for (EnumPeopleTableRow *row in res) {
        NSLog(@"(Enum2) %@ is %lld years old.", row.Name, row.Age);
    }

    // 3: Iterate over query (lazy)
    EnumPeopleTableQuery *q = [[people where].Age columnIsEqualTo:21];
    NSLog(@"Query lazy count: %zu", [q countRows] );
    for (EnumPeopleTableRow *row in q) {
        NSLog(@"(Enum3) %@ is %lld years old.", row.Name, row.Age);
        if (row.Name == nil)
            break;
    }

}

@end
<|MERGE_RESOLUTION|>--- conflicted
+++ resolved
@@ -8,11 +8,7 @@
 #import "RLMTestCase.h"
 
 #import <realm/objc/Realm.h>
-<<<<<<< HEAD
-#import <realm/objc/group.h>
 #import <realm/objc/RLMPrivateTableMacrosFast.h>
-=======
->>>>>>> 2fa1ab8f
 
 REALM_TABLE_3(EnumPeopleTable,
               Name,  String,
@@ -25,13 +21,10 @@
               Hired, Bool,
               Age,   Int)
 
-<<<<<<< HEAD
 REALM_TABLE_FAST(EnumPeopleTable2)
 
-@interface MACTestEnumerator: XCTestCase
-=======
 @interface MACTestEnumerator: RLMTestCase
->>>>>>> 2fa1ab8f
+
 @end
 @implementation MACTestEnumerator
 
