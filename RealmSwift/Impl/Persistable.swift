////////////////////////////////////////////////////////////////////////////
//
// Copyright 2021 Realm Inc.
//
// Licensed under the Apache License, Version 2.0 (the "License");
// you may not use this file except in compliance with the License.
// You may obtain a copy of the License at
//
// http://www.apache.org/licenses/LICENSE-2.0
//
// Unless required by applicable law or agreed to in writing, software
// distributed under the License is distributed on an "AS IS" BASIS,
// WITHOUT WARRANTIES OR CONDITIONS OF ANY KIND, either express or implied.
// See the License for the specific language governing permissions and
// limitations under the License.
//
////////////////////////////////////////////////////////////////////////////

import Realm
import Realm.Private

// An opaque identifier for each property on a class. Happens to currently be
// the property's index in the object schema, but that's not something that any
// of the Swift code should rely on. In the future it may make sense to change
// this to the ColKey.
public typealias PropertyKey = UInt16

// A tag protocol used in schema discovery to find @Persisted properties
<<<<<<< HEAD
internal protocol _DiscoverablePersistedProperty: _RealmSchemaDiscoverable {}
=======
internal protocol DiscoverablePersistedProperty: _RealmSchemaDiscoverable {}
>>>>>>> 17361532

// A type which can be stored by the @Persisted property wrapper
public protocol _Persistable: _RealmSchemaDiscoverable {
    // Read a value of this type from the target object
    static func _rlmGetProperty(_ obj: ObjectBase, _ key: PropertyKey) -> Self
    // Read an optional value of this type from the target object
    static func _rlmGetPropertyOptional(_ obj: ObjectBase, _ key: PropertyKey) -> Self?
    // Set a value of this type on the target object
    static func _rlmSetProperty(_ obj: ObjectBase, _ key: PropertyKey, _ value: Self)
    // Get the zero/empty/nil value for this type. Used to supply a default
    // when the user does not declare one in their model.
    static func _rlmDefaultValue() -> Self
    // Set the swiftAccessor for this type if the default PersistedPropertyAccessor
    // is not suitable.
    static func _rlmSetAccessor(_ prop: RLMProperty)
    // Do the values of this type need to be cached on the Persisted?
    static var _rlmRequiresCaching: Bool { get }
}
extension _Persistable {
    public static var _rlmRequiresCaching: Bool {
        false
    }
}

// A tag protocol for persistable types which can appear inside Optional
public protocol _OptionalPersistable: _Persistable {
}

extension _OptionalPersistable {
    public static func _rlmSetAccessor(_ prop: RLMProperty) {
        if prop.optional {
            prop.swiftAccessor = PersistedPropertyAccessor<Optional<Self>>.self
        } else {
            prop.swiftAccessor = PersistedPropertyAccessor<Self>.self
        }
    }
}

// Default definition of _rlmDefaultValue used by everything exception for
// Optional, which requires doing Optional<T>.none rather than Optional<T>().
public protocol _DefaultConstructible {
    init()
}
extension _Persistable where Self: _DefaultConstructible {
    public static func _rlmDefaultValue() -> Self { .init() }
}<|MERGE_RESOLUTION|>--- conflicted
+++ resolved
@@ -26,11 +26,7 @@
 public typealias PropertyKey = UInt16
 
 // A tag protocol used in schema discovery to find @Persisted properties
-<<<<<<< HEAD
-internal protocol _DiscoverablePersistedProperty: _RealmSchemaDiscoverable {}
-=======
 internal protocol DiscoverablePersistedProperty: _RealmSchemaDiscoverable {}
->>>>>>> 17361532
 
 // A type which can be stored by the @Persisted property wrapper
 public protocol _Persistable: _RealmSchemaDiscoverable {
